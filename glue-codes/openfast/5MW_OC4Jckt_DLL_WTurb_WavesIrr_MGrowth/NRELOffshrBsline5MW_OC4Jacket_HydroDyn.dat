------- HydroDyn v2.03.* Input File --------------------------------------------
NREL 5.0 MW offshore fixed-bottom HydroDyn input properties for the OC4 Jacket.
False            Echo           - Echo the input file data (flag)
---------------------- ENVIRONMENTAL CONDITIONS --------------------------------
          1025   WtrDens        - Water density (kg/m^3)
            50   WtrDpth        - Water depth (meters)
             0   MSL2SWL        - Offset between still-water level and mean sea level (meters) [positive upward; unused when WaveMod = 6; must be zero if PotMod=1 or 2]
---------------------- WAVES ---------------------------------------------------
             2   WaveMod        - Incident wave kinematics model {0: none=still water, 1: regular (periodic), 1P#: regular with user-specified phase, 2: JONSWAP/Pierson-Moskowitz spectrum (irregular), 3: White noise spectrum (irregular), 4: user-defined spectrum from routine UserWaveSpctrm (irregular), 5: Externally generated wave-elevation time series, 6: Externally generated full wave-kinematics time series [option 6 is invalid for PotMod/=0]} (switch)
             0   WaveStMod      - Model for stretching incident wave kinematics to instantaneous free surface {0: none=no stretching, 1: vertical stretching, 2: extrapolation stretching, 3: Wheeler stretching} (switch) [unused when WaveMod=0 or when PotMod/=0]
          3630   WaveTMax       - Analysis time for incident wave calculations (sec) [unused when WaveMod=0; determines WaveDOmega=2Pi/WaveTMax in the IFFT]
          0.25,           0.1    WaveDT         - Time step for incident wave calculations     (sec) [unused when WaveMod=0; 0.1<=WaveDT<=1.0 recommended; determines WaveOmegaMax=Pi/WaveDT in the IFFT]
             8   WaveHs         - Significant wave height of incident waves (meters) [used only when WaveMod=1, 2, or 3]
            10   WaveTp         - Peak-spectral period of incident waves       (sec) [used only when WaveMod=1 or 2]
"DEFAULT"        WavePkShp      - Peak-shape parameter of incident wave spectrum (-) or DEFAULT (string) [used only when WaveMod=2; use 1.0 for Pierson-Moskowitz]
             0   WvLowCOff      - Low  cut-off frequency or lower frequency limit of the wave spectrum beyond which the wave spectrum is zeroed (rad/s) [unused when WaveMod=0, 1, or 6]
           500   WvHiCOff       - High cut-off frequency or upper frequency limit of the wave spectrum beyond which the wave spectrum is zeroed (rad/s) [unused when WaveMod=0, 1, or 6]
             0   WaveDir        - Incident wave propagation heading direction                         (degrees) [unused when WaveMod=0 or 6]
             0   WaveDirMod     - Directional spreading function {0: none, 1: COS2S}                  (-)       [only used when WaveMod=2,3, or 4]
             1   WaveDirSpread  - Wave direction spreading coefficient ( > 0 )                        (-)       [only used when WaveMod=2,3, or 4 and WaveDirMod=1]
             1   WaveNDir       - Number of wave directions                                           (-)       [only used when WaveMod=2,3, or 4 and WaveDirMod=1; odd number only]
            90   WaveDirRange   - Range of wave directions (full range: WaveDir +/- 1/2*WaveDirRange) (degrees) [only used when WaveMod=2,3,or 4 and WaveDirMod=1]
     123456789   WaveSeed(1)    - First  random seed of incident waves [-2147483648 to 2147483647]    (-)       [unused when WaveMod=0, 5, or 6]
        RANLUX   WaveSeed(2)    - Second random seed of incident waves [-2147483648 to 2147483647] for intrinsic pRNG, or an alternative pRNG: "RanLux"    (-)       [unused when WaveMod=0, 5, or 6]
False            WaveNDAmp      - Flag for normally distributed amplitudes                            (flag)    [only used when WaveMod=2, 3, or 4]
""               WvKinFile      - Root name of externally generated wave data file(s)        (quoted string)    [used only when WaveMod=5 or 6]
             1   NWaveElev      - Number of points where the incident wave elevations can be computed (-)       [maximum of 9 output locations]
             0   WaveElevxi     - List of xi-coordinates for points where the incident wave elevations can be output (meters) [NWaveElev points, separated by commas or white space; usused if NWaveElev = 0]
             0   WaveElevyi     - List of yi-coordinates for points where the incident wave elevations can be output (meters) [NWaveElev points, separated by commas or white space; usused if NWaveElev = 0]
---------------------- 2ND-ORDER WAVES ----------------------------------------- [unused with WaveMod=0 or 6]
False            WvDiffQTF      - Full difference-frequency 2nd-order wave kinematics (flag)
False            WvSumQTF       - Full summation-frequency  2nd-order wave kinematics (flag)
             0   WvLowCOffD     - Low  frequency cutoff used in the difference-frequencies (rad/s) [Only used with a difference-frequency method]
           3.5   WvHiCOffD      - High frequency cutoff used in the difference-frequencies (rad/s) [Only used with a difference-frequency method]
           0.1   WvLowCOffS     - Low  frequency cutoff used in the summation-frequencies  (rad/s) [Only used with a summation-frequency  method]
           3.5   WvHiCOffS      - High frequency cutoff used in the summation-frequencies  (rad/s) [Only used with a summation-frequency  method]
---------------------- CURRENT ------------------------------------------------- [unused with WaveMod=6]
             0   CurrMod        - Current profile model {0: none=no current, 1: standard, 2: user-defined from routine UserCurrent} (switch)
             0   CurrSSV0       - Sub-surface current velocity at still water level  (m/s) [used only when CurrMod=1]
"DEFAULT"        CurrSSDir      - Sub-surface current heading direction (degrees) or DEFAULT (string) [used only when CurrMod=1]
            20   CurrNSRef      - Near-surface current reference depth            (meters) [used only when CurrMod=1]
             0   CurrNSV0       - Near-surface current velocity at still water level (m/s) [used only when CurrMod=1]
             0   CurrNSDir      - Near-surface current heading direction         (degrees) [used only when CurrMod=1]
             0   CurrDIV        - Depth-independent current velocity                 (m/s) [used only when CurrMod=1]
             0   CurrDIDir      - Depth-independent current heading direction    (degrees) [used only when CurrMod=1]
---------------------- FLOATING PLATFORM --------------------------------------- [unused with WaveMod=6]
             0   PotMod         - Potential-flow model {0: none=no potential flow, 1: frequency-to-time-domain transforms based on WAMIT output, 2: fluid-impulse theory (FIT)} (switch)
<<<<<<< HEAD
             1   ExctnMod       - Wave-excitation model {0: no wave-excitation calculation, 1: DFT, 2: state-space} (switch) [only used when PotMod=1; STATE-SPACE REQUIRES *.ssexctn INPUT FILE]
             0   RdtnMod        - Radiation memory-effect model {0: no memory-effect calculation, 1: convolution, 2: state-space} (switch) [only used when PotMod=1; STATE-SPACE REQUIRES *.ss INPUT FILE]
             0   RdtnTMax       - Analysis time for wave radiation kernel calculations (sec) [only used when PotMod=1 and RdtnMod>0; determines RdtnDOmega=Pi/RdtnTMax in the cosine transform; MAKE SURE THIS IS LONG ENOUGH FOR THE RADIATION IMPULSE RESPONSE FUNCTIONS TO DECAY TO NEAR-ZERO FOR THE GIVEN PLATFORM!]
             0   RdtnDT         - Time step for wave radiation kernel calculations (sec) [only used when PotMod=1 and ExctnMod>0 or RdtnMod>0; DT<=RdtnDT<=0.1 recommended; determines RdtnOmegaMax=Pi/RdtnDT in the cosine transform]
             1   NBody          - Number of WAMIT bodies to be used (-) [>=1; only used when PotMod=1. If NBodyMod=1, the WAMIT data contains a vector of size 6*NBody x 1 and matrices of size 6*NBody x 6*NBody; if NBodyMod>1, there are NBody sets of WAMIT data each with a vector of size 6 x 1 and matrices of size 6 x 6]
             1   NBodyMod       - Body coupling model {1: include coupling terms between each body and NBody in HydroDyn equals NBODY in WAMIT, 2: neglect coupling terms between each body and NBODY=1 with XBODY=0 in WAMIT, 3: Neglect coupling terms between each body and NBODY=1 with XBODY=/0 in WAMIT} (switch) [only used when PotMod=1]
""               PotFile        - Root name of potential-flow model data; WAMIT output files containing the linear, nondimensionalized, hydrostatic restoring matrix (.hst), frequency-dependent hydrodynamic added mass matrix and damping matrix (.1), and frequency- and direction-dependent wave excitation force vector per unit wave amplitude (.3) (quoted string) [1 to NBody if NBodyMod>1] [MAKE SURE THE FREQUENCIES INHERENT IN THESE WAMIT FILES SPAN THE PHYSICALLY-SIGNIFICANT RANGE OF FREQUENCIES FOR THE GIVEN PLATFORM; THEY MUST CONTAIN THE ZERO- AND INFINITE-FREQUENCY LIMITS!]
             1   WAMITULEN      - Characteristic body length scale used to redimensionalize WAMIT output (meters) [1 to NBody if NBodyMod>1] [only used when PotMod=1]
           0.0   PtfmRefxt      - The xt offset of the body reference point(s) from (0,0,0) (meters) [1 to NBody] [only used when PotMod=1]
           0.0   PtfmRefyt      - The yt offset of the body reference point(s) from (0,0,0) (meters) [1 to NBody] [only used when PotMod=1]
           0.0   PtfmRefzt      - The zt offset of the body reference point(s) from (0,0,0) (meters) [1 to NBody] [only used when PotMod=1. If NBodyMod=2,PtfmRefzt=0.0]
           0.0   PtfmRefztRot   - The rotation about zt of the body reference frame(s) from xt/yt (degrees) [1 to NBody] [only used when PotMod=1]
          6000   PtfmVol0       - Displaced volume of water when the body is in its undisplaced position (m^3) [1 to NBody] [only used when PotMod=1; USE THE SAME VALUE COMPUTED BY WAMIT AS OUTPUT IN THE .OUT FILE!]
           0.0   PtfmCOBxt      - The xt offset of the center of buoyancy (COB) from (0,0) (meters) [1 to NBody] [only used when PotMod=1]
           0.0   PtfmCOByt      - The yt offset of the center of buoyancy (COB) from (0,0) (meters) [1 to NBody] [only used when PotMod=1]
=======
             0   ExctnMod       - Wave-excitation model {0: no wave-excitation calculation, 1: DFT, 2: state-space} (switch) [only used when PotMod=1; STATE-SPACE REQUIRES *.ssexctn INPUT FILE]
             1   RdtnMod        - Radiation memory-effect model {0: no memory-effect calculation, 1: convolution, 2: state-space} (switch) [only used when PotMod=1; STATE-SPACE REQUIRES *.ss INPUT FILE]
            60   RdtnTMax       - Analysis time for wave radiation kernel calculations (sec) [only used when PotMod=1; determines RdtnDOmega=Pi/RdtnTMax in the cosine transform; MAKE SURE THIS IS LONG ENOUGH FOR THE RADIATION IMPULSE RESPONSE FUNCTIONS TO DECAY TO NEAR-ZERO FOR THE GIVEN PLATFORM!]
        0.0125   RdtnDT         - Time step for wave radiation kernel calculations (sec) [only used when PotMod=1; DT<=RdtnDT<=0.1 recommended; determines RdtnOmegaMax=Pi/RdtnDT in the cosine transform]
             1   NBody          - Number of WAMIT bodies to be used (-) [>=1; only used when PotMod=1. If NBodyMod=1, the WAMIT data contains a vector of size 6*NBody x 1 and matrices of size 6*NBody x 6*NBody; if NBodyMod>1, there are NBody sets of WAMIT data each with a vector of size 6 x 1 and matrices of size 6 x 6]
             1   NBodyMod       - Body coupling model {1: include coupling terms between each body and NBody in HydroDyn equals NBODY in WAMIT, 2: neglect coupling terms between each body and NBODY=1 with XBODY=0 in WAMIT, 3: Neglect coupling terms between each body and NBODY=1 with XBODY=/0 in WAMIT} (switch) [only used when PotMod=1]
"unused"    PotFile        - Root name of potential-flow model data; WAMIT output files containing the linear, nondimensionalized, hydrostatic restoring matrix (.hst), frequency-dependent hydrodynamic added mass matrix and damping matrix (.1), and frequency- and direction-dependent wave excitation force vector per unit wave amplitude (.3) (quoted string) [MAKE SURE THE FREQUENCIES INHERENT IN THESE WAMIT FILES SPAN THE PHYSICALLY-SIGNIFICANT RANGE OF FREQUENCIES FOR THE GIVEN PLATFORM; THEY MUST CONTAIN THE ZERO- AND INFINITE-FREQUENCY LIMITS!]
             1   WAMITULEN      - Characteristic body length scale used to redimensionalize WAMIT output (meters) [only used when PotMod=1]
       0.0       PtfmRefxt      - The xt offset of the body reference point(s) from (0,0,0) (meters) [1 to NBody] [only used when PotMod=1]
       0.0       PtfmRefyt      - The yt offset of the body reference point(s) from (0,0,0) (meters) [1 to NBody] [only used when PotMod=1]
       0.0       PtfmRefzt      - The zt offset of the body reference point(s) from (0,0,0) (meters) [1 to NBody] [only used when PotMod=1. If NBodyMod=2,PtfmRefzt=0.0]
       0.0       PtfmRefztRot   - The rotation about zt of the body reference frame(s) from xt/yt (degrees) [1 to NBody] [only used when PotMod=1]
       0.00      PtfmVol0       - Displaced volume of water when the body is in its undisplaced position (m^3) [1 to NBody] [only used when PotMod=1; USE THE SAME VALUE COMPUTED BY WAMIT AS OUTPUT IN THE .OUT FILE!]
       0.0       PtfmCOBxt      - The xt offset of the center of buoyancy (COB) from (0,0) (meters) [1 to NBody] [only used when PotMod=1]
       0.0       PtfmCOByt      - The yt offset of the center of buoyancy (COB) from (0,0) (meters) [1 to NBody] [only used when PotMod=1]
>>>>>>> f7cbb88c
---------------------- 2ND-ORDER FLOATING PLATFORM FORCES ---------------------- [unused with WaveMod=0 or 6, or PotMod=0 or 2]
             0   MnDrift        - Mean-drift 2nd-order forces computed                                       {0: None; [7, 8, 9, 10, 11, or 12]: WAMIT file to use} [Only one of MnDrift, NewmanApp, or DiffQTF can be non-zero. If NBody>1, MnDrift  /=8]
             0   NewmanApp      - Mean- and slow-drift 2nd-order forces computed with Newman's approximation {0: None; [7, 8, 9, 10, 11, or 12]: WAMIT file to use} [Only one of MnDrift, NewmanApp, or DiffQTF can be non-zero. If NBody>1, NewmanApp/=8. Used only when WaveDirMod=0]
             0   DiffQTF        - Full difference-frequency 2nd-order forces computed with full QTF          {0: None; [10, 11, or 12]: WAMIT file to use}          [Only one of MnDrift, NewmanApp, or DiffQTF can be non-zero]
             0   SumQTF         - Full summation -frequency 2nd-order forces computed with full QTF          {0: None; [10, 11, or 12]: WAMIT file to use}
---------------------- PLATFORM ADDITIONAL STIFFNESS AND DAMPING  -------------- [unused with PotMod=0 or 2]
             0   AddF0    - Additional preload (N, N-m) [If NBodyMod=1, one size 6*NBody x 1 vector; if NBodyMod>1, NBody size 6 x 1 vectors]
             0
             0
             0
             0
             0
             0             0             0             0             0             0   AddCLin  - Additional linear stiffness (N/m, N/rad, N-m/m, N-m/rad)                     [If NBodyMod=1, one size 6*NBody x 6*NBody matrix; if NBodyMod>1, NBody size 6 x 6 matrices]
             0             0             0             0             0             0
             0             0             0             0             0             0
             0             0             0             0             0             0
             0             0             0             0             0             0
             0             0             0             0             0             0
             0             0             0             0             0             0   AddBLin  - Additional linear damping(N/(m/s), N/(rad/s), N-m/(m/s), N-m/(rad/s))        [If NBodyMod=1, one size 6*NBody x 6*NBody matrix; if NBodyMod>1, NBody size 6 x 6 matrices]
             0             0             0             0             0             0
             0             0       1066100             0             0             0
             0             0             0             0             0             0
             0             0             0             0             0             0
             0             0             0             0             0             0
             0             0             0             0             0             0   AddBQuad - Additional quadratic drag(N/(m/s)^2, N/(rad/s)^2, N-m(m/s)^2, N-m/(rad/s)^2) [If NBodyMod=1, one size 6*NBody x 6*NBody matrix; if NBodyMod>1, NBody size 6 x 6 matrices]
             0             0             0             0             0             0
             0             0             0             0             0             0
             0             0             0             0             0             0
             0             0             0             0             0             0
             0             0             0             0             0             0
---------------------- AXIAL COEFFICIENTS --------------------------------------
             1   NAxCoef        - Number of axial coefficients (-)
AxCoefID  AxCd     AxCa     AxCp
   (-)    (-)      (-)      (-)
    1     0.00     1.00     1.00
---------------------- MEMBER JOINTS -------------------------------------------
            64   NJoints        - Number of joints (-)   [must be exactly 0 or at least 2]
JointID   Jointxi     Jointyi     Jointzi  JointAxID   JointOvrlp   [JointOvrlp= 0: do nothing at joint, 1: eliminate overlaps by calculating super member]
   (-)     (m)         (m)         (m)        (-)       (switch)
    1     6.00000     6.00000   -45.50000      1            0
    2     6.00000     6.00000   -45.00000      1            0
    3     5.96700     5.96700   -44.00100      1            0
    4     5.93900     5.93900   -43.12700      1            0
    5     5.33300     5.33300   -24.61400      1            0
    6    -6.00000     6.00000   -45.50000      1            0
    7    -6.00000     6.00000   -45.00000      1            0
    8    -5.96700     5.96700   -44.00100      1            0
    9    -5.93900     5.93900   -43.12700      1            0
   10    -5.33300     5.33300   -24.61400      1            0
   11    -6.00000    -6.00000   -45.50000      1            0
   12    -6.00000    -6.00000   -45.00000      1            0
   13    -5.96700    -5.96700   -44.00100      1            0
   14    -5.93900    -5.93900   -43.12700      1            0
   15    -5.33300    -5.33300   -24.61400      1            0
   16     6.00000    -6.00000   -45.50000      1            0
   17     6.00000    -6.00000   -45.00000      1            0
   18     5.96700    -5.96700   -44.00100      1            0
   19     5.93900    -5.93900   -43.12700      1            0
   20     5.33300    -5.33300   -24.61400      1            0
   21     4.82000     4.82000    -8.92200      1            0
   22     4.38500     4.38500     4.37800      1            0
   23     4.01600     4.01600    15.65100      1            0
   24     4.00000     4.00000    16.15000      1            0
   25    -4.82000     4.82000    -8.92200      1            0
   26    -4.38500     4.38500     4.37800      1            0
   27    -4.01600     4.01600    15.65100      1            0
   28    -4.00000     4.00000    16.15000      1            0
   29    -4.82000    -4.82000    -8.92200      1            0
   30    -4.38500    -4.38500     4.37800      1            0
   31    -4.01600    -4.01600    15.65100      1            0
   32    -4.00000    -4.00000    16.15000      1            0
   33     4.82000    -4.82000    -8.92200      1            0
   34     4.38500    -4.38500     4.37800      1            0
   35     4.01600    -4.01600    15.65100      1            0
   36     4.00000    -4.00000    16.15000      1            0
   37     5.62000     0.00000   -33.37300      1            0
   38    -5.62000     0.00000   -33.37300      1            0
   39     0.00000     5.62000   -33.37300      1            0
   40     0.00000    -5.62000   -33.37300      1            0
   41     5.06400     0.00000   -16.37100      1            0
   42    -5.06400     0.00000   -16.37100      1            0
   43     0.00000     5.06400   -16.37100      1            0
   44     0.00000    -5.06400   -16.37100      1            0
   45     4.59200     0.00000    -1.95800      1            0
   46    -4.59200     0.00000    -1.95800      1            0
   47     0.00000     4.59200    -1.95800      1            0
   48     0.00000    -4.59200    -1.95800      1            0
   49     4.19300     0.00000    10.26200      1            0
   50    -4.19300     0.00000    10.26200      1            0
   51     0.00000     4.19300    10.26200      1            0
   52     0.00000    -4.19300    10.26200      1            0
   53     4.00000     4.00000    20.15000      1            0
   54    -4.00000     4.00000    20.15000      1            0
   55     4.00000    -4.00000    20.15000      1            0
   56    -4.00000    -4.00000    20.15000      1            0
   57     6.00000    -6.00000   -49.50000      1            0
   58     6.00000     6.00000   -49.50000      1            0
   59    -6.00000    -6.00000   -49.50000      1            0
   60    -6.00000     6.00000   -49.50000      1            0
   61     6.00000    -6.00000   -50.00100      1            0
   62     6.00000     6.00000   -50.00100      1            0
   63    -6.00000    -6.00000   -50.00100      1            0
   64    -6.00000     6.00000   -50.00100      1            0
---------------------- MEMBER CROSS-SECTION PROPERTIES -------------------------
             6   NPropSets      - Number of member property sets (-)
PropSetID    PropD         PropThck
   (-)        (m)            (m)
    1        0.80000        0.02000
    2        1.20000        0.05000
    3        1.20000        0.03500
    4        1.20000        0.04000
    5        2.08200        0.49100
    6        2.08200        0.06000
---------------------- SIMPLE HYDRODYNAMIC COEFFICIENTS (model 1) --------------
     SimplCd    SimplCdMG    SimplCa    SimplCaMG    SimplCp    SimplCpMG   SimplAxCd  SimplAxCdMG  SimplAxCa  SimplAxCaMG  SimplAxCp   SimplAxCpMG
       (-)         (-)         (-)         (-)         (-)         (-)         (-)         (-)         (-)         (-)         (-)         (-)
       1.00        1.00        1.00        1.00        1.00        1.00        1.00        1.00        1.00        1.00        1.00        1.00 
---------------------- DEPTH-BASED HYDRODYNAMIC COEFFICIENTS (model 2) ---------
             0   NCoefDpth       - Number of depth-dependent coefficients (-)
Dpth      DpthCd   DpthCdMG   DpthCa   DpthCaMG       DpthCp   DpthCpMG   DpthAxCd   DpthAxCdMG      DpthAxCa   DpthAxCaMG       DpthAxCp   DpthAxCpMG
(m)       (-)      (-)        (-)      (-)            (-)      (-)          (-)        (-)             (-)        (-)              (-)         (-)
---------------------- MEMBER-BASED HYDRODYNAMIC COEFFICIENTS (model 3) --------
             0   NCoefMembers       - Number of member-based coefficients (-)
MemberID    MemberCd1     MemberCd2    MemberCdMG1   MemberCdMG2    MemberCa1     MemberCa2    MemberCaMG1   MemberCaMG2    MemberCp1     MemberCp2    MemberCpMG1   MemberCpMG2   MemberAxCd1   MemberAxCd2  MemberAxCdMG1 MemberAxCdMG2  MemberAxCa1   MemberAxCa2  MemberAxCaMG1 MemberAxCaMG2  MemberAxCp1  MemberAxCp2   MemberAxCpMG1   MemberAxCpMG2
   (-)         (-)           (-)           (-)           (-)           (-)           (-)           (-)           (-)           (-)           (-)           (-)           (-)           (-)           (-)           (-)           (-)           (-)           (-)           (-)           (-)           (-)           (-)           (-)           (-)
-------------------- MEMBERS -------------------------------------------------
           112   NMembers       - Number of members (-)
MemberID  MJointID1  MJointID2  MPropSetID1  MPropSetID2  MDivSize   MCoefMod  PropPot   [MCoefMod=1: use simple coeff table, 2: use depth-based coeff table, 3: use member-based coeff table] [ PropPot/=0 if member is modeled with potential-flow theory]
  (-)        (-)        (-)         (-)          (-)        (m)      (switch)   (flag)
    1         1          2           2            2         1.0000      1        FALSE
    2         2          3           2            2         1.0000      1        FALSE
    3         3          4           2            2         1.0000      1        FALSE
    4         4          5           2            2         1.0000      1        FALSE
    5         6          7           2            2         1.0000      1        FALSE
    6         7          8           2            2         1.0000      1        FALSE
    7         8          9           2            2         1.0000      1        FALSE
    8         9         10           2            2         1.0000      1        FALSE
    9        11         12           2            2         1.0000      1        FALSE
   10        12         13           2            2         1.0000      1        FALSE
   11        13         14           2            2         1.0000      1        FALSE
   12        14         15           2            2         1.0000      1        FALSE
   13        16         17           2            2         1.0000      1        FALSE
   14        17         18           2            2         1.0000      1        FALSE
   15        18         19           2            2         1.0000      1        FALSE
   16        19         20           2            2         1.0000      1        FALSE
   17         5         21           3            3         1.0000      1        FALSE
   18        21         22           3            3         1.0000      1        FALSE
   19        22         23           3            3         1.0000      1        FALSE
   20        23         24           3            3         1.0000      1        FALSE
   21        10         25           3            3         1.0000      1        FALSE
   22        25         26           3            3         1.0000      1        FALSE
   23        26         27           3            3         1.0000      1        FALSE
   24        27         28           3            3         1.0000      1        FALSE
   25        15         29           3            3         1.0000      1        FALSE
   26        29         30           3            3         1.0000      1        FALSE
   27        30         31           3            3         1.0000      1        FALSE
   28        31         32           3            3         1.0000      1        FALSE
   29        20         33           3            3         1.0000      1        FALSE
   30        33         34           3            3         1.0000      1        FALSE
   31        34         35           3            3         1.0000      1        FALSE
   32        35         36           3            3         1.0000      1        FALSE
   33         3          8           1            1         1.0000      1        FALSE
   34         8         13           1            1         1.0000      1        FALSE
   35        13         18           1            1         1.0000      1        FALSE
   36        18          3           1            1         1.0000      1        FALSE
   37         4         37           1            1         1.0000      1        FALSE
   38        37         20           1            1         1.0000      1        FALSE
   39        19         37           1            1         1.0000      1        FALSE
   40        37          5           1            1         1.0000      1        FALSE
   41         9         38           1            1         1.0000      1        FALSE
   42        38         15           1            1         1.0000      1        FALSE
   43        14         38           1            1         1.0000      1        FALSE
   44        38         10           1            1         1.0000      1        FALSE
   45         4         39           1            1         1.0000      1        FALSE
   46        39         10           1            1         1.0000      1        FALSE
   47         9         39           1            1         1.0000      1        FALSE
   48        39          5           1            1         1.0000      1        FALSE
   49        19         40           1            1         1.0000      1        FALSE
   50        40         15           1            1         1.0000      1        FALSE
   51        14         40           1            1         1.0000      1        FALSE
   52        40         20           1            1         1.0000      1        FALSE
   53         5         41           1            1         1.0000      1        FALSE
   54        41         33           1            1         1.0000      1        FALSE
   55        20         41           1            1         1.0000      1        FALSE
   56        41         21           1            1         1.0000      1        FALSE
   57        10         42           1            1         1.0000      1        FALSE
   58        42         29           1            1         1.0000      1        FALSE
   59        15         42           1            1         1.0000      1        FALSE
   60        42         25           1            1         1.0000      1        FALSE
   61         5         43           1            1         1.0000      1        FALSE
   62        43         25           1            1         1.0000      1        FALSE
   63        10         43           1            1         1.0000      1        FALSE
   64        43         21           1            1         1.0000      1        FALSE
   65        20         44           1            1         1.0000      1        FALSE
   66        44         29           1            1         1.0000      1        FALSE
   67        15         44           1            1         1.0000      1        FALSE
   68        44         33           1            1         1.0000      1        FALSE
   69        21         45           1            1         1.0000      1        FALSE
   70        45         34           1            1         1.0000      1        FALSE
   71        33         45           1            1         1.0000      1        FALSE
   72        45         22           1            1         1.0000      1        FALSE
   73        25         46           1            1         1.0000      1        FALSE
   74        46         30           1            1         1.0000      1        FALSE
   75        29         46           1            1         1.0000      1        FALSE
   76        46         26           1            1         1.0000      1        FALSE
   77        21         47           1            1         1.0000      1        FALSE
   78        47         26           1            1         1.0000      1        FALSE
   79        25         47           1            1         1.0000      1        FALSE
   80        47         22           1            1         1.0000      1        FALSE
   81        33         48           1            1         1.0000      1        FALSE
   82        48         30           1            1         1.0000      1        FALSE
   83        29         48           1            1         1.0000      1        FALSE
   84        48         34           1            1         1.0000      1        FALSE
   85        22         49           1            1         1.0000      1        FALSE
   86        49         35           1            1         1.0000      1        FALSE
   87        34         49           1            1         1.0000      1        FALSE
   88        49         23           1            1         1.0000      1        FALSE
   89        26         50           1            1         1.0000      1        FALSE
   90        50         31           1            1         1.0000      1        FALSE
   91        30         50           1            1         1.0000      1        FALSE
   92        50         27           1            1         1.0000      1        FALSE
   93        22         51           1            1         1.0000      1        FALSE
   94        51         27           1            1         1.0000      1        FALSE
   95        26         51           1            1         1.0000      1        FALSE
   96        51         23           1            1         1.0000      1        FALSE
   97        34         52           1            1         1.0000      1        FALSE
   98        52         31           1            1         1.0000      1        FALSE
   99        30         52           1            1         1.0000      1        FALSE
  100        52         35           1            1         1.0000      1        FALSE
  101        24         53           4            4         1.0000      1        FALSE
  102        28         54           4            4         1.0000      1        FALSE
  103        32         56           4            4         1.0000      1        FALSE
  104        36         55           4            4         1.0000      1        FALSE
  105         1         58           5            5         1.0000      1        FALSE
  106        16         57           5            5         1.0000      1        FALSE
  107         6         60           5            5         1.0000      1        FALSE
  108        11         59           5            5         1.0000      1        FALSE
  109        58         62           6            6         1.0000      1        FALSE
  110        57         61           6            6         1.0000      1        FALSE
  111        60         64           6            6         1.0000      1        FALSE
  112        59         63           6            6         1.0000      1        FALSE
---------------------- FILLED MEMBERS ------------------------------------------
             1   NFillGroups     - Number of filled member groups (-) [If FillDens = DEFAULT, then FillDens = WtrDens; FillFSLoc is related to MSL2SWL]
FillNumM FillMList             FillFSLoc     FillDens
(-)      (-)                   (m)           (kg/m^3)
   32   1   2   3   4   5   6   7   8   9  10  11  12  13  14  15  16  17  18  21  22  25  26  29  30 105 106 107 108 109 110 111 112     0.00           1025
---------------------- MARINE GROWTH -------------------------------------------
             2   NMGDepths      - Number of marine-growth depths specified (-)
MGDpth     MGThck       MGDens
(m)        (m)         (kg/m^3)
  -2.00     0.100     1100
 -40.00     0.100     1100
---------------------- MEMBER OUTPUT LIST --------------------------------------
             2   NMOutputs      - Number of member outputs (-) [must be < 10]
MemberID   NOutLoc    NodeLocs [NOutLoc < 10; node locations are normalized distance from the start of the member, and must be >=0 and <= 1] [unused if NMOutputs=0]
  (-)        (-)        (-)
  29    2   0 1
  38    2   0 1
---------------------- JOINT OUTPUT LIST ---------------------------------------
             1   NJOutputs      - Number of joint outputs [Must be < 10]
   11          JOutLst        - List of JointIDs which are to be output (-)[unused if NJOutputs=0]
---------------------- OUTPUT --------------------------------------------------
True             HDSum          - Output a summary file [flag]
False            OutAll         - Output all user-specified member and joint loads (only at each member end, not interior locations) [flag]
             2   OutSwtch       - Output requested channels to: [1=Hydrodyn.out, 2=GlueCode.out, 3=both files]
"ES11.4e2"       OutFmt         - Output format for numerical results (quoted string) [not checked for validity!]
"A11"            OutSFmt        - Output format for header strings (quoted string) [not checked for validity!]
---------------------- OUTPUT CHANNELS -----------------------------------------
"Wave1Elev" 
"HydroFxi, HydroFyi, HydroFzi"
"HydroMxi, HydroMyi, HydroMzi"              
"M1N2FBxi, M1N2FByi,  M1N2FBzi, M1N2MBxi, M1N2MByi,  M1N2MBzi"    - Viscous drag loads at member 19, mesh node 19
"M1N1FBxi, M1N1FByi, M1N1FBzi, M1N1MBxi, M1N1MByi, M1N1MBzi"
"M1N1FBFxi, M1N1FBFyi, M1N1FBFzi, M1N1MBFxi, M1N1MBFyi, M1N1MBFzi"
"M1N1FDxi, M1N1FDyi, M1N1FDzi"
"M1N1FIxi, M1N1FIyi, M1N1FIzi"
"M1N1FMGxi, M1N1FMGyi, M1N1FMGzi, M1N1MMGxi, M1N1MMGyi, M1N1MMGzi"
"M1N1FAGxi, M1N1FAGyi, M1N1FAGzi, M1N1MAGxi, M1N1MAGyi, M1N1MAGzi"
"M1N1FAMxi, M1N1FAMyi, M1N1FAMzi"
"J1FDxi, J1FDyi, J1FDzi"
"J1FIxi, J1FIyi, J1FIzi"
"J1FMGxi, J1FMGyi, J1FMGzi"
"J1FAGxi, J1FAGyi, J1FAGzi,J1MAGxi, J1MAGyi, J1MAGzi"
"J1FAMxi, J1FAMyi, J1FAMzi"
"J1FBxi, J1FByi, J1FBzi, J1MBxi, J1MByi, J1MBzi"
"J1FBFxi, J1FBFyi, J1FBFzi, J1MBFxi, J1MBFyi, J1MBFzi"
"M2N1FBxi, M2N1FByi,  M2N1FBzi, M2N1MBxi, M2N1MByi,  M2N1MBzi"    - Viscous drag loads at member 19, mesh node 19
"M2N2FBxi, M2N2FByi,  M2N2FBzi, M2N2MBxi, M2N2MByi,  M2N2MBzi"    - Viscous drag loads at member 19, mesh node 19
END of output channels and end of file. (the word "END" must appear in the first 3 columns of this line)
<|MERGE_RESOLUTION|>--- conflicted
+++ resolved
@@ -1,369 +1,351 @@
-------- HydroDyn v2.03.* Input File --------------------------------------------
-NREL 5.0 MW offshore fixed-bottom HydroDyn input properties for the OC4 Jacket.
-False            Echo           - Echo the input file data (flag)
----------------------- ENVIRONMENTAL CONDITIONS --------------------------------
-          1025   WtrDens        - Water density (kg/m^3)
-            50   WtrDpth        - Water depth (meters)
-             0   MSL2SWL        - Offset between still-water level and mean sea level (meters) [positive upward; unused when WaveMod = 6; must be zero if PotMod=1 or 2]
----------------------- WAVES ---------------------------------------------------
-             2   WaveMod        - Incident wave kinematics model {0: none=still water, 1: regular (periodic), 1P#: regular with user-specified phase, 2: JONSWAP/Pierson-Moskowitz spectrum (irregular), 3: White noise spectrum (irregular), 4: user-defined spectrum from routine UserWaveSpctrm (irregular), 5: Externally generated wave-elevation time series, 6: Externally generated full wave-kinematics time series [option 6 is invalid for PotMod/=0]} (switch)
-             0   WaveStMod      - Model for stretching incident wave kinematics to instantaneous free surface {0: none=no stretching, 1: vertical stretching, 2: extrapolation stretching, 3: Wheeler stretching} (switch) [unused when WaveMod=0 or when PotMod/=0]
-          3630   WaveTMax       - Analysis time for incident wave calculations (sec) [unused when WaveMod=0; determines WaveDOmega=2Pi/WaveTMax in the IFFT]
-          0.25,           0.1    WaveDT         - Time step for incident wave calculations     (sec) [unused when WaveMod=0; 0.1<=WaveDT<=1.0 recommended; determines WaveOmegaMax=Pi/WaveDT in the IFFT]
-             8   WaveHs         - Significant wave height of incident waves (meters) [used only when WaveMod=1, 2, or 3]
-            10   WaveTp         - Peak-spectral period of incident waves       (sec) [used only when WaveMod=1 or 2]
-"DEFAULT"        WavePkShp      - Peak-shape parameter of incident wave spectrum (-) or DEFAULT (string) [used only when WaveMod=2; use 1.0 for Pierson-Moskowitz]
-             0   WvLowCOff      - Low  cut-off frequency or lower frequency limit of the wave spectrum beyond which the wave spectrum is zeroed (rad/s) [unused when WaveMod=0, 1, or 6]
-           500   WvHiCOff       - High cut-off frequency or upper frequency limit of the wave spectrum beyond which the wave spectrum is zeroed (rad/s) [unused when WaveMod=0, 1, or 6]
-             0   WaveDir        - Incident wave propagation heading direction                         (degrees) [unused when WaveMod=0 or 6]
-             0   WaveDirMod     - Directional spreading function {0: none, 1: COS2S}                  (-)       [only used when WaveMod=2,3, or 4]
-             1   WaveDirSpread  - Wave direction spreading coefficient ( > 0 )                        (-)       [only used when WaveMod=2,3, or 4 and WaveDirMod=1]
-             1   WaveNDir       - Number of wave directions                                           (-)       [only used when WaveMod=2,3, or 4 and WaveDirMod=1; odd number only]
-            90   WaveDirRange   - Range of wave directions (full range: WaveDir +/- 1/2*WaveDirRange) (degrees) [only used when WaveMod=2,3,or 4 and WaveDirMod=1]
-     123456789   WaveSeed(1)    - First  random seed of incident waves [-2147483648 to 2147483647]    (-)       [unused when WaveMod=0, 5, or 6]
-        RANLUX   WaveSeed(2)    - Second random seed of incident waves [-2147483648 to 2147483647] for intrinsic pRNG, or an alternative pRNG: "RanLux"    (-)       [unused when WaveMod=0, 5, or 6]
-False            WaveNDAmp      - Flag for normally distributed amplitudes                            (flag)    [only used when WaveMod=2, 3, or 4]
-""               WvKinFile      - Root name of externally generated wave data file(s)        (quoted string)    [used only when WaveMod=5 or 6]
-             1   NWaveElev      - Number of points where the incident wave elevations can be computed (-)       [maximum of 9 output locations]
-             0   WaveElevxi     - List of xi-coordinates for points where the incident wave elevations can be output (meters) [NWaveElev points, separated by commas or white space; usused if NWaveElev = 0]
-             0   WaveElevyi     - List of yi-coordinates for points where the incident wave elevations can be output (meters) [NWaveElev points, separated by commas or white space; usused if NWaveElev = 0]
----------------------- 2ND-ORDER WAVES ----------------------------------------- [unused with WaveMod=0 or 6]
-False            WvDiffQTF      - Full difference-frequency 2nd-order wave kinematics (flag)
-False            WvSumQTF       - Full summation-frequency  2nd-order wave kinematics (flag)
-             0   WvLowCOffD     - Low  frequency cutoff used in the difference-frequencies (rad/s) [Only used with a difference-frequency method]
-           3.5   WvHiCOffD      - High frequency cutoff used in the difference-frequencies (rad/s) [Only used with a difference-frequency method]
-           0.1   WvLowCOffS     - Low  frequency cutoff used in the summation-frequencies  (rad/s) [Only used with a summation-frequency  method]
-           3.5   WvHiCOffS      - High frequency cutoff used in the summation-frequencies  (rad/s) [Only used with a summation-frequency  method]
----------------------- CURRENT ------------------------------------------------- [unused with WaveMod=6]
-             0   CurrMod        - Current profile model {0: none=no current, 1: standard, 2: user-defined from routine UserCurrent} (switch)
-             0   CurrSSV0       - Sub-surface current velocity at still water level  (m/s) [used only when CurrMod=1]
-"DEFAULT"        CurrSSDir      - Sub-surface current heading direction (degrees) or DEFAULT (string) [used only when CurrMod=1]
-            20   CurrNSRef      - Near-surface current reference depth            (meters) [used only when CurrMod=1]
-             0   CurrNSV0       - Near-surface current velocity at still water level (m/s) [used only when CurrMod=1]
-             0   CurrNSDir      - Near-surface current heading direction         (degrees) [used only when CurrMod=1]
-             0   CurrDIV        - Depth-independent current velocity                 (m/s) [used only when CurrMod=1]
-             0   CurrDIDir      - Depth-independent current heading direction    (degrees) [used only when CurrMod=1]
----------------------- FLOATING PLATFORM --------------------------------------- [unused with WaveMod=6]
-             0   PotMod         - Potential-flow model {0: none=no potential flow, 1: frequency-to-time-domain transforms based on WAMIT output, 2: fluid-impulse theory (FIT)} (switch)
-<<<<<<< HEAD
-             1   ExctnMod       - Wave-excitation model {0: no wave-excitation calculation, 1: DFT, 2: state-space} (switch) [only used when PotMod=1; STATE-SPACE REQUIRES *.ssexctn INPUT FILE]
-             0   RdtnMod        - Radiation memory-effect model {0: no memory-effect calculation, 1: convolution, 2: state-space} (switch) [only used when PotMod=1; STATE-SPACE REQUIRES *.ss INPUT FILE]
-             0   RdtnTMax       - Analysis time for wave radiation kernel calculations (sec) [only used when PotMod=1 and RdtnMod>0; determines RdtnDOmega=Pi/RdtnTMax in the cosine transform; MAKE SURE THIS IS LONG ENOUGH FOR THE RADIATION IMPULSE RESPONSE FUNCTIONS TO DECAY TO NEAR-ZERO FOR THE GIVEN PLATFORM!]
-             0   RdtnDT         - Time step for wave radiation kernel calculations (sec) [only used when PotMod=1 and ExctnMod>0 or RdtnMod>0; DT<=RdtnDT<=0.1 recommended; determines RdtnOmegaMax=Pi/RdtnDT in the cosine transform]
-             1   NBody          - Number of WAMIT bodies to be used (-) [>=1; only used when PotMod=1. If NBodyMod=1, the WAMIT data contains a vector of size 6*NBody x 1 and matrices of size 6*NBody x 6*NBody; if NBodyMod>1, there are NBody sets of WAMIT data each with a vector of size 6 x 1 and matrices of size 6 x 6]
-             1   NBodyMod       - Body coupling model {1: include coupling terms between each body and NBody in HydroDyn equals NBODY in WAMIT, 2: neglect coupling terms between each body and NBODY=1 with XBODY=0 in WAMIT, 3: Neglect coupling terms between each body and NBODY=1 with XBODY=/0 in WAMIT} (switch) [only used when PotMod=1]
-""               PotFile        - Root name of potential-flow model data; WAMIT output files containing the linear, nondimensionalized, hydrostatic restoring matrix (.hst), frequency-dependent hydrodynamic added mass matrix and damping matrix (.1), and frequency- and direction-dependent wave excitation force vector per unit wave amplitude (.3) (quoted string) [1 to NBody if NBodyMod>1] [MAKE SURE THE FREQUENCIES INHERENT IN THESE WAMIT FILES SPAN THE PHYSICALLY-SIGNIFICANT RANGE OF FREQUENCIES FOR THE GIVEN PLATFORM; THEY MUST CONTAIN THE ZERO- AND INFINITE-FREQUENCY LIMITS!]
-             1   WAMITULEN      - Characteristic body length scale used to redimensionalize WAMIT output (meters) [1 to NBody if NBodyMod>1] [only used when PotMod=1]
-           0.0   PtfmRefxt      - The xt offset of the body reference point(s) from (0,0,0) (meters) [1 to NBody] [only used when PotMod=1]
-           0.0   PtfmRefyt      - The yt offset of the body reference point(s) from (0,0,0) (meters) [1 to NBody] [only used when PotMod=1]
-           0.0   PtfmRefzt      - The zt offset of the body reference point(s) from (0,0,0) (meters) [1 to NBody] [only used when PotMod=1. If NBodyMod=2,PtfmRefzt=0.0]
-           0.0   PtfmRefztRot   - The rotation about zt of the body reference frame(s) from xt/yt (degrees) [1 to NBody] [only used when PotMod=1]
-          6000   PtfmVol0       - Displaced volume of water when the body is in its undisplaced position (m^3) [1 to NBody] [only used when PotMod=1; USE THE SAME VALUE COMPUTED BY WAMIT AS OUTPUT IN THE .OUT FILE!]
-           0.0   PtfmCOBxt      - The xt offset of the center of buoyancy (COB) from (0,0) (meters) [1 to NBody] [only used when PotMod=1]
-           0.0   PtfmCOByt      - The yt offset of the center of buoyancy (COB) from (0,0) (meters) [1 to NBody] [only used when PotMod=1]
-=======
-             0   ExctnMod       - Wave-excitation model {0: no wave-excitation calculation, 1: DFT, 2: state-space} (switch) [only used when PotMod=1; STATE-SPACE REQUIRES *.ssexctn INPUT FILE]
-             1   RdtnMod        - Radiation memory-effect model {0: no memory-effect calculation, 1: convolution, 2: state-space} (switch) [only used when PotMod=1; STATE-SPACE REQUIRES *.ss INPUT FILE]
-            60   RdtnTMax       - Analysis time for wave radiation kernel calculations (sec) [only used when PotMod=1; determines RdtnDOmega=Pi/RdtnTMax in the cosine transform; MAKE SURE THIS IS LONG ENOUGH FOR THE RADIATION IMPULSE RESPONSE FUNCTIONS TO DECAY TO NEAR-ZERO FOR THE GIVEN PLATFORM!]
-        0.0125   RdtnDT         - Time step for wave radiation kernel calculations (sec) [only used when PotMod=1; DT<=RdtnDT<=0.1 recommended; determines RdtnOmegaMax=Pi/RdtnDT in the cosine transform]
-             1   NBody          - Number of WAMIT bodies to be used (-) [>=1; only used when PotMod=1. If NBodyMod=1, the WAMIT data contains a vector of size 6*NBody x 1 and matrices of size 6*NBody x 6*NBody; if NBodyMod>1, there are NBody sets of WAMIT data each with a vector of size 6 x 1 and matrices of size 6 x 6]
-             1   NBodyMod       - Body coupling model {1: include coupling terms between each body and NBody in HydroDyn equals NBODY in WAMIT, 2: neglect coupling terms between each body and NBODY=1 with XBODY=0 in WAMIT, 3: Neglect coupling terms between each body and NBODY=1 with XBODY=/0 in WAMIT} (switch) [only used when PotMod=1]
-"unused"    PotFile        - Root name of potential-flow model data; WAMIT output files containing the linear, nondimensionalized, hydrostatic restoring matrix (.hst), frequency-dependent hydrodynamic added mass matrix and damping matrix (.1), and frequency- and direction-dependent wave excitation force vector per unit wave amplitude (.3) (quoted string) [MAKE SURE THE FREQUENCIES INHERENT IN THESE WAMIT FILES SPAN THE PHYSICALLY-SIGNIFICANT RANGE OF FREQUENCIES FOR THE GIVEN PLATFORM; THEY MUST CONTAIN THE ZERO- AND INFINITE-FREQUENCY LIMITS!]
-             1   WAMITULEN      - Characteristic body length scale used to redimensionalize WAMIT output (meters) [only used when PotMod=1]
-       0.0       PtfmRefxt      - The xt offset of the body reference point(s) from (0,0,0) (meters) [1 to NBody] [only used when PotMod=1]
-       0.0       PtfmRefyt      - The yt offset of the body reference point(s) from (0,0,0) (meters) [1 to NBody] [only used when PotMod=1]
-       0.0       PtfmRefzt      - The zt offset of the body reference point(s) from (0,0,0) (meters) [1 to NBody] [only used when PotMod=1. If NBodyMod=2,PtfmRefzt=0.0]
-       0.0       PtfmRefztRot   - The rotation about zt of the body reference frame(s) from xt/yt (degrees) [1 to NBody] [only used when PotMod=1]
-       0.00      PtfmVol0       - Displaced volume of water when the body is in its undisplaced position (m^3) [1 to NBody] [only used when PotMod=1; USE THE SAME VALUE COMPUTED BY WAMIT AS OUTPUT IN THE .OUT FILE!]
-       0.0       PtfmCOBxt      - The xt offset of the center of buoyancy (COB) from (0,0) (meters) [1 to NBody] [only used when PotMod=1]
-       0.0       PtfmCOByt      - The yt offset of the center of buoyancy (COB) from (0,0) (meters) [1 to NBody] [only used when PotMod=1]
->>>>>>> f7cbb88c
----------------------- 2ND-ORDER FLOATING PLATFORM FORCES ---------------------- [unused with WaveMod=0 or 6, or PotMod=0 or 2]
-             0   MnDrift        - Mean-drift 2nd-order forces computed                                       {0: None; [7, 8, 9, 10, 11, or 12]: WAMIT file to use} [Only one of MnDrift, NewmanApp, or DiffQTF can be non-zero. If NBody>1, MnDrift  /=8]
-             0   NewmanApp      - Mean- and slow-drift 2nd-order forces computed with Newman's approximation {0: None; [7, 8, 9, 10, 11, or 12]: WAMIT file to use} [Only one of MnDrift, NewmanApp, or DiffQTF can be non-zero. If NBody>1, NewmanApp/=8. Used only when WaveDirMod=0]
-             0   DiffQTF        - Full difference-frequency 2nd-order forces computed with full QTF          {0: None; [10, 11, or 12]: WAMIT file to use}          [Only one of MnDrift, NewmanApp, or DiffQTF can be non-zero]
-             0   SumQTF         - Full summation -frequency 2nd-order forces computed with full QTF          {0: None; [10, 11, or 12]: WAMIT file to use}
----------------------- PLATFORM ADDITIONAL STIFFNESS AND DAMPING  -------------- [unused with PotMod=0 or 2]
-             0   AddF0    - Additional preload (N, N-m) [If NBodyMod=1, one size 6*NBody x 1 vector; if NBodyMod>1, NBody size 6 x 1 vectors]
-             0
-             0
-             0
-             0
-             0
-             0             0             0             0             0             0   AddCLin  - Additional linear stiffness (N/m, N/rad, N-m/m, N-m/rad)                     [If NBodyMod=1, one size 6*NBody x 6*NBody matrix; if NBodyMod>1, NBody size 6 x 6 matrices]
-             0             0             0             0             0             0
-             0             0             0             0             0             0
-             0             0             0             0             0             0
-             0             0             0             0             0             0
-             0             0             0             0             0             0
-             0             0             0             0             0             0   AddBLin  - Additional linear damping(N/(m/s), N/(rad/s), N-m/(m/s), N-m/(rad/s))        [If NBodyMod=1, one size 6*NBody x 6*NBody matrix; if NBodyMod>1, NBody size 6 x 6 matrices]
-             0             0             0             0             0             0
-             0             0       1066100             0             0             0
-             0             0             0             0             0             0
-             0             0             0             0             0             0
-             0             0             0             0             0             0
-             0             0             0             0             0             0   AddBQuad - Additional quadratic drag(N/(m/s)^2, N/(rad/s)^2, N-m(m/s)^2, N-m/(rad/s)^2) [If NBodyMod=1, one size 6*NBody x 6*NBody matrix; if NBodyMod>1, NBody size 6 x 6 matrices]
-             0             0             0             0             0             0
-             0             0             0             0             0             0
-             0             0             0             0             0             0
-             0             0             0             0             0             0
-             0             0             0             0             0             0
----------------------- AXIAL COEFFICIENTS --------------------------------------
-             1   NAxCoef        - Number of axial coefficients (-)
-AxCoefID  AxCd     AxCa     AxCp
-   (-)    (-)      (-)      (-)
-    1     0.00     1.00     1.00
----------------------- MEMBER JOINTS -------------------------------------------
-            64   NJoints        - Number of joints (-)   [must be exactly 0 or at least 2]
-JointID   Jointxi     Jointyi     Jointzi  JointAxID   JointOvrlp   [JointOvrlp= 0: do nothing at joint, 1: eliminate overlaps by calculating super member]
-   (-)     (m)         (m)         (m)        (-)       (switch)
-    1     6.00000     6.00000   -45.50000      1            0
-    2     6.00000     6.00000   -45.00000      1            0
-    3     5.96700     5.96700   -44.00100      1            0
-    4     5.93900     5.93900   -43.12700      1            0
-    5     5.33300     5.33300   -24.61400      1            0
-    6    -6.00000     6.00000   -45.50000      1            0
-    7    -6.00000     6.00000   -45.00000      1            0
-    8    -5.96700     5.96700   -44.00100      1            0
-    9    -5.93900     5.93900   -43.12700      1            0
-   10    -5.33300     5.33300   -24.61400      1            0
-   11    -6.00000    -6.00000   -45.50000      1            0
-   12    -6.00000    -6.00000   -45.00000      1            0
-   13    -5.96700    -5.96700   -44.00100      1            0
-   14    -5.93900    -5.93900   -43.12700      1            0
-   15    -5.33300    -5.33300   -24.61400      1            0
-   16     6.00000    -6.00000   -45.50000      1            0
-   17     6.00000    -6.00000   -45.00000      1            0
-   18     5.96700    -5.96700   -44.00100      1            0
-   19     5.93900    -5.93900   -43.12700      1            0
-   20     5.33300    -5.33300   -24.61400      1            0
-   21     4.82000     4.82000    -8.92200      1            0
-   22     4.38500     4.38500     4.37800      1            0
-   23     4.01600     4.01600    15.65100      1            0
-   24     4.00000     4.00000    16.15000      1            0
-   25    -4.82000     4.82000    -8.92200      1            0
-   26    -4.38500     4.38500     4.37800      1            0
-   27    -4.01600     4.01600    15.65100      1            0
-   28    -4.00000     4.00000    16.15000      1            0
-   29    -4.82000    -4.82000    -8.92200      1            0
-   30    -4.38500    -4.38500     4.37800      1            0
-   31    -4.01600    -4.01600    15.65100      1            0
-   32    -4.00000    -4.00000    16.15000      1            0
-   33     4.82000    -4.82000    -8.92200      1            0
-   34     4.38500    -4.38500     4.37800      1            0
-   35     4.01600    -4.01600    15.65100      1            0
-   36     4.00000    -4.00000    16.15000      1            0
-   37     5.62000     0.00000   -33.37300      1            0
-   38    -5.62000     0.00000   -33.37300      1            0
-   39     0.00000     5.62000   -33.37300      1            0
-   40     0.00000    -5.62000   -33.37300      1            0
-   41     5.06400     0.00000   -16.37100      1            0
-   42    -5.06400     0.00000   -16.37100      1            0
-   43     0.00000     5.06400   -16.37100      1            0
-   44     0.00000    -5.06400   -16.37100      1            0
-   45     4.59200     0.00000    -1.95800      1            0
-   46    -4.59200     0.00000    -1.95800      1            0
-   47     0.00000     4.59200    -1.95800      1            0
-   48     0.00000    -4.59200    -1.95800      1            0
-   49     4.19300     0.00000    10.26200      1            0
-   50    -4.19300     0.00000    10.26200      1            0
-   51     0.00000     4.19300    10.26200      1            0
-   52     0.00000    -4.19300    10.26200      1            0
-   53     4.00000     4.00000    20.15000      1            0
-   54    -4.00000     4.00000    20.15000      1            0
-   55     4.00000    -4.00000    20.15000      1            0
-   56    -4.00000    -4.00000    20.15000      1            0
-   57     6.00000    -6.00000   -49.50000      1            0
-   58     6.00000     6.00000   -49.50000      1            0
-   59    -6.00000    -6.00000   -49.50000      1            0
-   60    -6.00000     6.00000   -49.50000      1            0
-   61     6.00000    -6.00000   -50.00100      1            0
-   62     6.00000     6.00000   -50.00100      1            0
-   63    -6.00000    -6.00000   -50.00100      1            0
-   64    -6.00000     6.00000   -50.00100      1            0
----------------------- MEMBER CROSS-SECTION PROPERTIES -------------------------
-             6   NPropSets      - Number of member property sets (-)
-PropSetID    PropD         PropThck
-   (-)        (m)            (m)
-    1        0.80000        0.02000
-    2        1.20000        0.05000
-    3        1.20000        0.03500
-    4        1.20000        0.04000
-    5        2.08200        0.49100
-    6        2.08200        0.06000
----------------------- SIMPLE HYDRODYNAMIC COEFFICIENTS (model 1) --------------
-     SimplCd    SimplCdMG    SimplCa    SimplCaMG    SimplCp    SimplCpMG   SimplAxCd  SimplAxCdMG  SimplAxCa  SimplAxCaMG  SimplAxCp   SimplAxCpMG
-       (-)         (-)         (-)         (-)         (-)         (-)         (-)         (-)         (-)         (-)         (-)         (-)
-       1.00        1.00        1.00        1.00        1.00        1.00        1.00        1.00        1.00        1.00        1.00        1.00 
----------------------- DEPTH-BASED HYDRODYNAMIC COEFFICIENTS (model 2) ---------
-             0   NCoefDpth       - Number of depth-dependent coefficients (-)
-Dpth      DpthCd   DpthCdMG   DpthCa   DpthCaMG       DpthCp   DpthCpMG   DpthAxCd   DpthAxCdMG      DpthAxCa   DpthAxCaMG       DpthAxCp   DpthAxCpMG
-(m)       (-)      (-)        (-)      (-)            (-)      (-)          (-)        (-)             (-)        (-)              (-)         (-)
----------------------- MEMBER-BASED HYDRODYNAMIC COEFFICIENTS (model 3) --------
-             0   NCoefMembers       - Number of member-based coefficients (-)
-MemberID    MemberCd1     MemberCd2    MemberCdMG1   MemberCdMG2    MemberCa1     MemberCa2    MemberCaMG1   MemberCaMG2    MemberCp1     MemberCp2    MemberCpMG1   MemberCpMG2   MemberAxCd1   MemberAxCd2  MemberAxCdMG1 MemberAxCdMG2  MemberAxCa1   MemberAxCa2  MemberAxCaMG1 MemberAxCaMG2  MemberAxCp1  MemberAxCp2   MemberAxCpMG1   MemberAxCpMG2
-   (-)         (-)           (-)           (-)           (-)           (-)           (-)           (-)           (-)           (-)           (-)           (-)           (-)           (-)           (-)           (-)           (-)           (-)           (-)           (-)           (-)           (-)           (-)           (-)           (-)
--------------------- MEMBERS -------------------------------------------------
-           112   NMembers       - Number of members (-)
-MemberID  MJointID1  MJointID2  MPropSetID1  MPropSetID2  MDivSize   MCoefMod  PropPot   [MCoefMod=1: use simple coeff table, 2: use depth-based coeff table, 3: use member-based coeff table] [ PropPot/=0 if member is modeled with potential-flow theory]
-  (-)        (-)        (-)         (-)          (-)        (m)      (switch)   (flag)
-    1         1          2           2            2         1.0000      1        FALSE
-    2         2          3           2            2         1.0000      1        FALSE
-    3         3          4           2            2         1.0000      1        FALSE
-    4         4          5           2            2         1.0000      1        FALSE
-    5         6          7           2            2         1.0000      1        FALSE
-    6         7          8           2            2         1.0000      1        FALSE
-    7         8          9           2            2         1.0000      1        FALSE
-    8         9         10           2            2         1.0000      1        FALSE
-    9        11         12           2            2         1.0000      1        FALSE
-   10        12         13           2            2         1.0000      1        FALSE
-   11        13         14           2            2         1.0000      1        FALSE
-   12        14         15           2            2         1.0000      1        FALSE
-   13        16         17           2            2         1.0000      1        FALSE
-   14        17         18           2            2         1.0000      1        FALSE
-   15        18         19           2            2         1.0000      1        FALSE
-   16        19         20           2            2         1.0000      1        FALSE
-   17         5         21           3            3         1.0000      1        FALSE
-   18        21         22           3            3         1.0000      1        FALSE
-   19        22         23           3            3         1.0000      1        FALSE
-   20        23         24           3            3         1.0000      1        FALSE
-   21        10         25           3            3         1.0000      1        FALSE
-   22        25         26           3            3         1.0000      1        FALSE
-   23        26         27           3            3         1.0000      1        FALSE
-   24        27         28           3            3         1.0000      1        FALSE
-   25        15         29           3            3         1.0000      1        FALSE
-   26        29         30           3            3         1.0000      1        FALSE
-   27        30         31           3            3         1.0000      1        FALSE
-   28        31         32           3            3         1.0000      1        FALSE
-   29        20         33           3            3         1.0000      1        FALSE
-   30        33         34           3            3         1.0000      1        FALSE
-   31        34         35           3            3         1.0000      1        FALSE
-   32        35         36           3            3         1.0000      1        FALSE
-   33         3          8           1            1         1.0000      1        FALSE
-   34         8         13           1            1         1.0000      1        FALSE
-   35        13         18           1            1         1.0000      1        FALSE
-   36        18          3           1            1         1.0000      1        FALSE
-   37         4         37           1            1         1.0000      1        FALSE
-   38        37         20           1            1         1.0000      1        FALSE
-   39        19         37           1            1         1.0000      1        FALSE
-   40        37          5           1            1         1.0000      1        FALSE
-   41         9         38           1            1         1.0000      1        FALSE
-   42        38         15           1            1         1.0000      1        FALSE
-   43        14         38           1            1         1.0000      1        FALSE
-   44        38         10           1            1         1.0000      1        FALSE
-   45         4         39           1            1         1.0000      1        FALSE
-   46        39         10           1            1         1.0000      1        FALSE
-   47         9         39           1            1         1.0000      1        FALSE
-   48        39          5           1            1         1.0000      1        FALSE
-   49        19         40           1            1         1.0000      1        FALSE
-   50        40         15           1            1         1.0000      1        FALSE
-   51        14         40           1            1         1.0000      1        FALSE
-   52        40         20           1            1         1.0000      1        FALSE
-   53         5         41           1            1         1.0000      1        FALSE
-   54        41         33           1            1         1.0000      1        FALSE
-   55        20         41           1            1         1.0000      1        FALSE
-   56        41         21           1            1         1.0000      1        FALSE
-   57        10         42           1            1         1.0000      1        FALSE
-   58        42         29           1            1         1.0000      1        FALSE
-   59        15         42           1            1         1.0000      1        FALSE
-   60        42         25           1            1         1.0000      1        FALSE
-   61         5         43           1            1         1.0000      1        FALSE
-   62        43         25           1            1         1.0000      1        FALSE
-   63        10         43           1            1         1.0000      1        FALSE
-   64        43         21           1            1         1.0000      1        FALSE
-   65        20         44           1            1         1.0000      1        FALSE
-   66        44         29           1            1         1.0000      1        FALSE
-   67        15         44           1            1         1.0000      1        FALSE
-   68        44         33           1            1         1.0000      1        FALSE
-   69        21         45           1            1         1.0000      1        FALSE
-   70        45         34           1            1         1.0000      1        FALSE
-   71        33         45           1            1         1.0000      1        FALSE
-   72        45         22           1            1         1.0000      1        FALSE
-   73        25         46           1            1         1.0000      1        FALSE
-   74        46         30           1            1         1.0000      1        FALSE
-   75        29         46           1            1         1.0000      1        FALSE
-   76        46         26           1            1         1.0000      1        FALSE
-   77        21         47           1            1         1.0000      1        FALSE
-   78        47         26           1            1         1.0000      1        FALSE
-   79        25         47           1            1         1.0000      1        FALSE
-   80        47         22           1            1         1.0000      1        FALSE
-   81        33         48           1            1         1.0000      1        FALSE
-   82        48         30           1            1         1.0000      1        FALSE
-   83        29         48           1            1         1.0000      1        FALSE
-   84        48         34           1            1         1.0000      1        FALSE
-   85        22         49           1            1         1.0000      1        FALSE
-   86        49         35           1            1         1.0000      1        FALSE
-   87        34         49           1            1         1.0000      1        FALSE
-   88        49         23           1            1         1.0000      1        FALSE
-   89        26         50           1            1         1.0000      1        FALSE
-   90        50         31           1            1         1.0000      1        FALSE
-   91        30         50           1            1         1.0000      1        FALSE
-   92        50         27           1            1         1.0000      1        FALSE
-   93        22         51           1            1         1.0000      1        FALSE
-   94        51         27           1            1         1.0000      1        FALSE
-   95        26         51           1            1         1.0000      1        FALSE
-   96        51         23           1            1         1.0000      1        FALSE
-   97        34         52           1            1         1.0000      1        FALSE
-   98        52         31           1            1         1.0000      1        FALSE
-   99        30         52           1            1         1.0000      1        FALSE
-  100        52         35           1            1         1.0000      1        FALSE
-  101        24         53           4            4         1.0000      1        FALSE
-  102        28         54           4            4         1.0000      1        FALSE
-  103        32         56           4            4         1.0000      1        FALSE
-  104        36         55           4            4         1.0000      1        FALSE
-  105         1         58           5            5         1.0000      1        FALSE
-  106        16         57           5            5         1.0000      1        FALSE
-  107         6         60           5            5         1.0000      1        FALSE
-  108        11         59           5            5         1.0000      1        FALSE
-  109        58         62           6            6         1.0000      1        FALSE
-  110        57         61           6            6         1.0000      1        FALSE
-  111        60         64           6            6         1.0000      1        FALSE
-  112        59         63           6            6         1.0000      1        FALSE
----------------------- FILLED MEMBERS ------------------------------------------
-             1   NFillGroups     - Number of filled member groups (-) [If FillDens = DEFAULT, then FillDens = WtrDens; FillFSLoc is related to MSL2SWL]
-FillNumM FillMList             FillFSLoc     FillDens
-(-)      (-)                   (m)           (kg/m^3)
-   32   1   2   3   4   5   6   7   8   9  10  11  12  13  14  15  16  17  18  21  22  25  26  29  30 105 106 107 108 109 110 111 112     0.00           1025
----------------------- MARINE GROWTH -------------------------------------------
-             2   NMGDepths      - Number of marine-growth depths specified (-)
-MGDpth     MGThck       MGDens
-(m)        (m)         (kg/m^3)
-  -2.00     0.100     1100
- -40.00     0.100     1100
----------------------- MEMBER OUTPUT LIST --------------------------------------
-             2   NMOutputs      - Number of member outputs (-) [must be < 10]
-MemberID   NOutLoc    NodeLocs [NOutLoc < 10; node locations are normalized distance from the start of the member, and must be >=0 and <= 1] [unused if NMOutputs=0]
-  (-)        (-)        (-)
-  29    2   0 1
-  38    2   0 1
----------------------- JOINT OUTPUT LIST ---------------------------------------
-             1   NJOutputs      - Number of joint outputs [Must be < 10]
-   11          JOutLst        - List of JointIDs which are to be output (-)[unused if NJOutputs=0]
----------------------- OUTPUT --------------------------------------------------
-True             HDSum          - Output a summary file [flag]
-False            OutAll         - Output all user-specified member and joint loads (only at each member end, not interior locations) [flag]
-             2   OutSwtch       - Output requested channels to: [1=Hydrodyn.out, 2=GlueCode.out, 3=both files]
-"ES11.4e2"       OutFmt         - Output format for numerical results (quoted string) [not checked for validity!]
-"A11"            OutSFmt        - Output format for header strings (quoted string) [not checked for validity!]
----------------------- OUTPUT CHANNELS -----------------------------------------
-"Wave1Elev" 
-"HydroFxi, HydroFyi, HydroFzi"
-"HydroMxi, HydroMyi, HydroMzi"              
-"M1N2FBxi, M1N2FByi,  M1N2FBzi, M1N2MBxi, M1N2MByi,  M1N2MBzi"    - Viscous drag loads at member 19, mesh node 19
-"M1N1FBxi, M1N1FByi, M1N1FBzi, M1N1MBxi, M1N1MByi, M1N1MBzi"
-"M1N1FBFxi, M1N1FBFyi, M1N1FBFzi, M1N1MBFxi, M1N1MBFyi, M1N1MBFzi"
-"M1N1FDxi, M1N1FDyi, M1N1FDzi"
-"M1N1FIxi, M1N1FIyi, M1N1FIzi"
-"M1N1FMGxi, M1N1FMGyi, M1N1FMGzi, M1N1MMGxi, M1N1MMGyi, M1N1MMGzi"
-"M1N1FAGxi, M1N1FAGyi, M1N1FAGzi, M1N1MAGxi, M1N1MAGyi, M1N1MAGzi"
-"M1N1FAMxi, M1N1FAMyi, M1N1FAMzi"
-"J1FDxi, J1FDyi, J1FDzi"
-"J1FIxi, J1FIyi, J1FIzi"
-"J1FMGxi, J1FMGyi, J1FMGzi"
-"J1FAGxi, J1FAGyi, J1FAGzi,J1MAGxi, J1MAGyi, J1MAGzi"
-"J1FAMxi, J1FAMyi, J1FAMzi"
-"J1FBxi, J1FByi, J1FBzi, J1MBxi, J1MByi, J1MBzi"
-"J1FBFxi, J1FBFyi, J1FBFzi, J1MBFxi, J1MBFyi, J1MBFzi"
-"M2N1FBxi, M2N1FByi,  M2N1FBzi, M2N1MBxi, M2N1MByi,  M2N1MBzi"    - Viscous drag loads at member 19, mesh node 19
-"M2N2FBxi, M2N2FByi,  M2N2FBzi, M2N2MBxi, M2N2MByi,  M2N2MBzi"    - Viscous drag loads at member 19, mesh node 19
-END of output channels and end of file. (the word "END" must appear in the first 3 columns of this line)
+------- HydroDyn v2.03.* Input File --------------------------------------------
+NREL 5.0 MW offshore fixed-bottom HydroDyn input properties for the OC4 Jacket.
+False            Echo           - Echo the input file data (flag)
+---------------------- ENVIRONMENTAL CONDITIONS --------------------------------
+          1025   WtrDens        - Water density (kg/m^3)
+            50   WtrDpth        - Water depth (meters)
+             0   MSL2SWL        - Offset between still-water level and mean sea level (meters) [positive upward; unused when WaveMod = 6; must be zero if PotMod=1 or 2]
+---------------------- WAVES ---------------------------------------------------
+             2   WaveMod        - Incident wave kinematics model {0: none=still water, 1: regular (periodic), 1P#: regular with user-specified phase, 2: JONSWAP/Pierson-Moskowitz spectrum (irregular), 3: White noise spectrum (irregular), 4: user-defined spectrum from routine UserWaveSpctrm (irregular), 5: Externally generated wave-elevation time series, 6: Externally generated full wave-kinematics time series [option 6 is invalid for PotMod/=0]} (switch)
+             0   WaveStMod      - Model for stretching incident wave kinematics to instantaneous free surface {0: none=no stretching, 1: vertical stretching, 2: extrapolation stretching, 3: Wheeler stretching} (switch) [unused when WaveMod=0 or when PotMod/=0]
+          3630   WaveTMax       - Analysis time for incident wave calculations (sec) [unused when WaveMod=0; determines WaveDOmega=2Pi/WaveTMax in the IFFT]
+          0.25,           0.1    WaveDT         - Time step for incident wave calculations     (sec) [unused when WaveMod=0; 0.1<=WaveDT<=1.0 recommended; determines WaveOmegaMax=Pi/WaveDT in the IFFT]
+             8   WaveHs         - Significant wave height of incident waves (meters) [used only when WaveMod=1, 2, or 3]
+            10   WaveTp         - Peak-spectral period of incident waves       (sec) [used only when WaveMod=1 or 2]
+"DEFAULT"        WavePkShp      - Peak-shape parameter of incident wave spectrum (-) or DEFAULT (string) [used only when WaveMod=2; use 1.0 for Pierson-Moskowitz]
+             0   WvLowCOff      - Low  cut-off frequency or lower frequency limit of the wave spectrum beyond which the wave spectrum is zeroed (rad/s) [unused when WaveMod=0, 1, or 6]
+           500   WvHiCOff       - High cut-off frequency or upper frequency limit of the wave spectrum beyond which the wave spectrum is zeroed (rad/s) [unused when WaveMod=0, 1, or 6]
+             0   WaveDir        - Incident wave propagation heading direction                         (degrees) [unused when WaveMod=0 or 6]
+             0   WaveDirMod     - Directional spreading function {0: none, 1: COS2S}                  (-)       [only used when WaveMod=2,3, or 4]
+             1   WaveDirSpread  - Wave direction spreading coefficient ( > 0 )                        (-)       [only used when WaveMod=2,3, or 4 and WaveDirMod=1]
+             1   WaveNDir       - Number of wave directions                                           (-)       [only used when WaveMod=2,3, or 4 and WaveDirMod=1; odd number only]
+            90   WaveDirRange   - Range of wave directions (full range: WaveDir +/- 1/2*WaveDirRange) (degrees) [only used when WaveMod=2,3,or 4 and WaveDirMod=1]
+     123456789   WaveSeed(1)    - First  random seed of incident waves [-2147483648 to 2147483647]    (-)       [unused when WaveMod=0, 5, or 6]
+        RANLUX   WaveSeed(2)    - Second random seed of incident waves [-2147483648 to 2147483647] for intrinsic pRNG, or an alternative pRNG: "RanLux"    (-)       [unused when WaveMod=0, 5, or 6]
+False            WaveNDAmp      - Flag for normally distributed amplitudes                            (flag)    [only used when WaveMod=2, 3, or 4]
+""               WvKinFile      - Root name of externally generated wave data file(s)        (quoted string)    [used only when WaveMod=5 or 6]
+             1   NWaveElev      - Number of points where the incident wave elevations can be computed (-)       [maximum of 9 output locations]
+             0   WaveElevxi     - List of xi-coordinates for points where the incident wave elevations can be output (meters) [NWaveElev points, separated by commas or white space; usused if NWaveElev = 0]
+             0   WaveElevyi     - List of yi-coordinates for points where the incident wave elevations can be output (meters) [NWaveElev points, separated by commas or white space; usused if NWaveElev = 0]
+---------------------- 2ND-ORDER WAVES ----------------------------------------- [unused with WaveMod=0 or 6]
+False            WvDiffQTF      - Full difference-frequency 2nd-order wave kinematics (flag)
+False            WvSumQTF       - Full summation-frequency  2nd-order wave kinematics (flag)
+             0   WvLowCOffD     - Low  frequency cutoff used in the difference-frequencies (rad/s) [Only used with a difference-frequency method]
+           3.5   WvHiCOffD      - High frequency cutoff used in the difference-frequencies (rad/s) [Only used with a difference-frequency method]
+           0.1   WvLowCOffS     - Low  frequency cutoff used in the summation-frequencies  (rad/s) [Only used with a summation-frequency  method]
+           3.5   WvHiCOffS      - High frequency cutoff used in the summation-frequencies  (rad/s) [Only used with a summation-frequency  method]
+---------------------- CURRENT ------------------------------------------------- [unused with WaveMod=6]
+             0   CurrMod        - Current profile model {0: none=no current, 1: standard, 2: user-defined from routine UserCurrent} (switch)
+             0   CurrSSV0       - Sub-surface current velocity at still water level  (m/s) [used only when CurrMod=1]
+"DEFAULT"        CurrSSDir      - Sub-surface current heading direction (degrees) or DEFAULT (string) [used only when CurrMod=1]
+            20   CurrNSRef      - Near-surface current reference depth            (meters) [used only when CurrMod=1]
+             0   CurrNSV0       - Near-surface current velocity at still water level (m/s) [used only when CurrMod=1]
+             0   CurrNSDir      - Near-surface current heading direction         (degrees) [used only when CurrMod=1]
+             0   CurrDIV        - Depth-independent current velocity                 (m/s) [used only when CurrMod=1]
+             0   CurrDIDir      - Depth-independent current heading direction    (degrees) [used only when CurrMod=1]
+---------------------- FLOATING PLATFORM --------------------------------------- [unused with WaveMod=6]
+             0   PotMod         - Potential-flow model {0: none=no potential flow, 1: frequency-to-time-domain transforms based on WAMIT output, 2: fluid-impulse theory (FIT)} (switch)
+             1   ExctnMod       - Wave-excitation model {0: no wave-excitation calculation, 1: DFT, 2: state-space} (switch) [only used when PotMod=1; STATE-SPACE REQUIRES *.ssexctn INPUT FILE]
+             0   RdtnMod        - Radiation memory-effect model {0: no memory-effect calculation, 1: convolution, 2: state-space} (switch) [only used when PotMod=1; STATE-SPACE REQUIRES *.ss INPUT FILE]
+            60   RdtnTMax       - Analysis time for wave radiation kernel calculations (sec) [only used when PotMod=1 and RdtnMod>0; determines RdtnDOmega=Pi/RdtnTMax in the cosine transform; MAKE SURE THIS IS LONG ENOUGH FOR THE RADIATION IMPULSE RESPONSE FUNCTIONS TO DECAY TO NEAR-ZERO FOR THE GIVEN PLATFORM!]
+        0.0125   RdtnDT         - Time step for wave radiation kernel calculations (sec) [only used when PotMod=1 and ExctnMod>0 or RdtnMod>0; DT<=RdtnDT<=0.1 recommended; determines RdtnOmegaMax=Pi/RdtnDT in the cosine transform]
+             1   NBody          - Number of WAMIT bodies to be used (-) [>=1; only used when PotMod=1. If NBodyMod=1, the WAMIT data contains a vector of size 6*NBody x 1 and matrices of size 6*NBody x 6*NBody; if NBodyMod>1, there are NBody sets of WAMIT data each with a vector of size 6 x 1 and matrices of size 6 x 6]
+             1   NBodyMod       - Body coupling model {1: include coupling terms between each body and NBody in HydroDyn equals NBODY in WAMIT, 2: neglect coupling terms between each body and NBODY=1 with XBODY=0 in WAMIT, 3: Neglect coupling terms between each body and NBODY=1 with XBODY=/0 in WAMIT} (switch) [only used when PotMod=1]
+"unused"         PotFile        - Root name of potential-flow model data; WAMIT output files containing the linear, nondimensionalized, hydrostatic restoring matrix (.hst), frequency-dependent hydrodynamic added mass matrix and damping matrix (.1), and frequency- and direction-dependent wave excitation force vector per unit wave amplitude (.3) (quoted string) [1 to NBody if NBodyMod>1] [MAKE SURE THE FREQUENCIES INHERENT IN THESE WAMIT FILES SPAN THE PHYSICALLY-SIGNIFICANT RANGE OF FREQUENCIES FOR THE GIVEN PLATFORM; THEY MUST CONTAIN THE ZERO- AND INFINITE-FREQUENCY LIMITS!]
+             1   WAMITULEN      - Characteristic body length scale used to redimensionalize WAMIT output (meters) [1 to NBody if NBodyMod>1] [only used when PotMod=1]
+           0.0   PtfmRefxt      - The xt offset of the body reference point(s) from (0,0,0) (meters) [1 to NBody] [only used when PotMod=1]
+           0.0   PtfmRefyt      - The yt offset of the body reference point(s) from (0,0,0) (meters) [1 to NBody] [only used when PotMod=1]
+           0.0   PtfmRefzt      - The zt offset of the body reference point(s) from (0,0,0) (meters) [1 to NBody] [only used when PotMod=1. If NBodyMod=2,PtfmRefzt=0.0]
+           0.0   PtfmRefztRot   - The rotation about zt of the body reference frame(s) from xt/yt (degrees) [1 to NBody] [only used when PotMod=1]
+           0.0   PtfmVol0       - Displaced volume of water when the body is in its undisplaced position (m^3) [1 to NBody] [only used when PotMod=1; USE THE SAME VALUE COMPUTED BY WAMIT AS OUTPUT IN THE .OUT FILE!]
+           0.0   PtfmCOBxt      - The xt offset of the center of buoyancy (COB) from (0,0) (meters) [1 to NBody] [only used when PotMod=1]
+           0.0   PtfmCOByt      - The yt offset of the center of buoyancy (COB) from (0,0) (meters) [1 to NBody] [only used when PotMod=1]
+---------------------- 2ND-ORDER FLOATING PLATFORM FORCES ---------------------- [unused with WaveMod=0 or 6, or PotMod=0 or 2]
+             0   MnDrift        - Mean-drift 2nd-order forces computed                                       {0: None; [7, 8, 9, 10, 11, or 12]: WAMIT file to use} [Only one of MnDrift, NewmanApp, or DiffQTF can be non-zero. If NBody>1, MnDrift  /=8]
+             0   NewmanApp      - Mean- and slow-drift 2nd-order forces computed with Newman's approximation {0: None; [7, 8, 9, 10, 11, or 12]: WAMIT file to use} [Only one of MnDrift, NewmanApp, or DiffQTF can be non-zero. If NBody>1, NewmanApp/=8. Used only when WaveDirMod=0]
+             0   DiffQTF        - Full difference-frequency 2nd-order forces computed with full QTF          {0: None; [10, 11, or 12]: WAMIT file to use}          [Only one of MnDrift, NewmanApp, or DiffQTF can be non-zero]
+             0   SumQTF         - Full summation -frequency 2nd-order forces computed with full QTF          {0: None; [10, 11, or 12]: WAMIT file to use}
+---------------------- PLATFORM ADDITIONAL STIFFNESS AND DAMPING  -------------- [unused with PotMod=0 or 2]
+             0   AddF0    - Additional preload (N, N-m) [If NBodyMod=1, one size 6*NBody x 1 vector; if NBodyMod>1, NBody size 6 x 1 vectors]
+             0
+             0
+             0
+             0
+             0
+             0             0             0             0             0             0   AddCLin  - Additional linear stiffness (N/m, N/rad, N-m/m, N-m/rad)                     [If NBodyMod=1, one size 6*NBody x 6*NBody matrix; if NBodyMod>1, NBody size 6 x 6 matrices]
+             0             0             0             0             0             0
+             0             0             0             0             0             0
+             0             0             0             0             0             0
+             0             0             0             0             0             0
+             0             0             0             0             0             0
+             0             0             0             0             0             0   AddBLin  - Additional linear damping(N/(m/s), N/(rad/s), N-m/(m/s), N-m/(rad/s))        [If NBodyMod=1, one size 6*NBody x 6*NBody matrix; if NBodyMod>1, NBody size 6 x 6 matrices]
+             0             0             0             0             0             0
+             0             0       1066100             0             0             0
+             0             0             0             0             0             0
+             0             0             0             0             0             0
+             0             0             0             0             0             0
+             0             0             0             0             0             0   AddBQuad - Additional quadratic drag(N/(m/s)^2, N/(rad/s)^2, N-m(m/s)^2, N-m/(rad/s)^2) [If NBodyMod=1, one size 6*NBody x 6*NBody matrix; if NBodyMod>1, NBody size 6 x 6 matrices]
+             0             0             0             0             0             0
+             0             0             0             0             0             0
+             0             0             0             0             0             0
+             0             0             0             0             0             0
+             0             0             0             0             0             0
+---------------------- AXIAL COEFFICIENTS --------------------------------------
+             1   NAxCoef        - Number of axial coefficients (-)
+AxCoefID  AxCd     AxCa     AxCp
+   (-)    (-)      (-)      (-)
+    1     0.00     1.00     1.00
+---------------------- MEMBER JOINTS -------------------------------------------
+            64   NJoints        - Number of joints (-)   [must be exactly 0 or at least 2]
+JointID   Jointxi     Jointyi     Jointzi  JointAxID   JointOvrlp   [JointOvrlp= 0: do nothing at joint, 1: eliminate overlaps by calculating super member]
+   (-)     (m)         (m)         (m)        (-)       (switch)
+    1     6.00000     6.00000   -45.50000      1            0
+    2     6.00000     6.00000   -45.00000      1            0
+    3     5.96700     5.96700   -44.00100      1            0
+    4     5.93900     5.93900   -43.12700      1            0
+    5     5.33300     5.33300   -24.61400      1            0
+    6    -6.00000     6.00000   -45.50000      1            0
+    7    -6.00000     6.00000   -45.00000      1            0
+    8    -5.96700     5.96700   -44.00100      1            0
+    9    -5.93900     5.93900   -43.12700      1            0
+   10    -5.33300     5.33300   -24.61400      1            0
+   11    -6.00000    -6.00000   -45.50000      1            0
+   12    -6.00000    -6.00000   -45.00000      1            0
+   13    -5.96700    -5.96700   -44.00100      1            0
+   14    -5.93900    -5.93900   -43.12700      1            0
+   15    -5.33300    -5.33300   -24.61400      1            0
+   16     6.00000    -6.00000   -45.50000      1            0
+   17     6.00000    -6.00000   -45.00000      1            0
+   18     5.96700    -5.96700   -44.00100      1            0
+   19     5.93900    -5.93900   -43.12700      1            0
+   20     5.33300    -5.33300   -24.61400      1            0
+   21     4.82000     4.82000    -8.92200      1            0
+   22     4.38500     4.38500     4.37800      1            0
+   23     4.01600     4.01600    15.65100      1            0
+   24     4.00000     4.00000    16.15000      1            0
+   25    -4.82000     4.82000    -8.92200      1            0
+   26    -4.38500     4.38500     4.37800      1            0
+   27    -4.01600     4.01600    15.65100      1            0
+   28    -4.00000     4.00000    16.15000      1            0
+   29    -4.82000    -4.82000    -8.92200      1            0
+   30    -4.38500    -4.38500     4.37800      1            0
+   31    -4.01600    -4.01600    15.65100      1            0
+   32    -4.00000    -4.00000    16.15000      1            0
+   33     4.82000    -4.82000    -8.92200      1            0
+   34     4.38500    -4.38500     4.37800      1            0
+   35     4.01600    -4.01600    15.65100      1            0
+   36     4.00000    -4.00000    16.15000      1            0
+   37     5.62000     0.00000   -33.37300      1            0
+   38    -5.62000     0.00000   -33.37300      1            0
+   39     0.00000     5.62000   -33.37300      1            0
+   40     0.00000    -5.62000   -33.37300      1            0
+   41     5.06400     0.00000   -16.37100      1            0
+   42    -5.06400     0.00000   -16.37100      1            0
+   43     0.00000     5.06400   -16.37100      1            0
+   44     0.00000    -5.06400   -16.37100      1            0
+   45     4.59200     0.00000    -1.95800      1            0
+   46    -4.59200     0.00000    -1.95800      1            0
+   47     0.00000     4.59200    -1.95800      1            0
+   48     0.00000    -4.59200    -1.95800      1            0
+   49     4.19300     0.00000    10.26200      1            0
+   50    -4.19300     0.00000    10.26200      1            0
+   51     0.00000     4.19300    10.26200      1            0
+   52     0.00000    -4.19300    10.26200      1            0
+   53     4.00000     4.00000    20.15000      1            0
+   54    -4.00000     4.00000    20.15000      1            0
+   55     4.00000    -4.00000    20.15000      1            0
+   56    -4.00000    -4.00000    20.15000      1            0
+   57     6.00000    -6.00000   -49.50000      1            0
+   58     6.00000     6.00000   -49.50000      1            0
+   59    -6.00000    -6.00000   -49.50000      1            0
+   60    -6.00000     6.00000   -49.50000      1            0
+   61     6.00000    -6.00000   -50.00100      1            0
+   62     6.00000     6.00000   -50.00100      1            0
+   63    -6.00000    -6.00000   -50.00100      1            0
+   64    -6.00000     6.00000   -50.00100      1            0
+---------------------- MEMBER CROSS-SECTION PROPERTIES -------------------------
+             6   NPropSets      - Number of member property sets (-)
+PropSetID    PropD         PropThck
+   (-)        (m)            (m)
+    1        0.80000        0.02000
+    2        1.20000        0.05000
+    3        1.20000        0.03500
+    4        1.20000        0.04000
+    5        2.08200        0.49100
+    6        2.08200        0.06000
+---------------------- SIMPLE HYDRODYNAMIC COEFFICIENTS (model 1) --------------
+     SimplCd    SimplCdMG    SimplCa    SimplCaMG    SimplCp    SimplCpMG   SimplAxCd  SimplAxCdMG  SimplAxCa  SimplAxCaMG  SimplAxCp   SimplAxCpMG
+       (-)         (-)         (-)         (-)         (-)         (-)         (-)         (-)         (-)         (-)         (-)         (-)
+       1.00        1.00        1.00        1.00        1.00        1.00        1.00        1.00        1.00        1.00        1.00        1.00 
+---------------------- DEPTH-BASED HYDRODYNAMIC COEFFICIENTS (model 2) ---------
+             0   NCoefDpth       - Number of depth-dependent coefficients (-)
+Dpth      DpthCd   DpthCdMG   DpthCa   DpthCaMG       DpthCp   DpthCpMG   DpthAxCd   DpthAxCdMG      DpthAxCa   DpthAxCaMG       DpthAxCp   DpthAxCpMG
+(m)       (-)      (-)        (-)      (-)            (-)      (-)          (-)        (-)             (-)        (-)              (-)         (-)
+---------------------- MEMBER-BASED HYDRODYNAMIC COEFFICIENTS (model 3) --------
+             0   NCoefMembers       - Number of member-based coefficients (-)
+MemberID    MemberCd1     MemberCd2    MemberCdMG1   MemberCdMG2    MemberCa1     MemberCa2    MemberCaMG1   MemberCaMG2    MemberCp1     MemberCp2    MemberCpMG1   MemberCpMG2   MemberAxCd1   MemberAxCd2  MemberAxCdMG1 MemberAxCdMG2  MemberAxCa1   MemberAxCa2  MemberAxCaMG1 MemberAxCaMG2  MemberAxCp1  MemberAxCp2   MemberAxCpMG1   MemberAxCpMG2
+   (-)         (-)           (-)           (-)           (-)           (-)           (-)           (-)           (-)           (-)           (-)           (-)           (-)           (-)           (-)           (-)           (-)           (-)           (-)           (-)           (-)           (-)           (-)           (-)           (-)
+-------------------- MEMBERS -------------------------------------------------
+           112   NMembers       - Number of members (-)
+MemberID  MJointID1  MJointID2  MPropSetID1  MPropSetID2  MDivSize   MCoefMod  PropPot   [MCoefMod=1: use simple coeff table, 2: use depth-based coeff table, 3: use member-based coeff table] [ PropPot/=0 if member is modeled with potential-flow theory]
+  (-)        (-)        (-)         (-)          (-)        (m)      (switch)   (flag)
+    1         1          2           2            2         1.0000      1        FALSE
+    2         2          3           2            2         1.0000      1        FALSE
+    3         3          4           2            2         1.0000      1        FALSE
+    4         4          5           2            2         1.0000      1        FALSE
+    5         6          7           2            2         1.0000      1        FALSE
+    6         7          8           2            2         1.0000      1        FALSE
+    7         8          9           2            2         1.0000      1        FALSE
+    8         9         10           2            2         1.0000      1        FALSE
+    9        11         12           2            2         1.0000      1        FALSE
+   10        12         13           2            2         1.0000      1        FALSE
+   11        13         14           2            2         1.0000      1        FALSE
+   12        14         15           2            2         1.0000      1        FALSE
+   13        16         17           2            2         1.0000      1        FALSE
+   14        17         18           2            2         1.0000      1        FALSE
+   15        18         19           2            2         1.0000      1        FALSE
+   16        19         20           2            2         1.0000      1        FALSE
+   17         5         21           3            3         1.0000      1        FALSE
+   18        21         22           3            3         1.0000      1        FALSE
+   19        22         23           3            3         1.0000      1        FALSE
+   20        23         24           3            3         1.0000      1        FALSE
+   21        10         25           3            3         1.0000      1        FALSE
+   22        25         26           3            3         1.0000      1        FALSE
+   23        26         27           3            3         1.0000      1        FALSE
+   24        27         28           3            3         1.0000      1        FALSE
+   25        15         29           3            3         1.0000      1        FALSE
+   26        29         30           3            3         1.0000      1        FALSE
+   27        30         31           3            3         1.0000      1        FALSE
+   28        31         32           3            3         1.0000      1        FALSE
+   29        20         33           3            3         1.0000      1        FALSE
+   30        33         34           3            3         1.0000      1        FALSE
+   31        34         35           3            3         1.0000      1        FALSE
+   32        35         36           3            3         1.0000      1        FALSE
+   33         3          8           1            1         1.0000      1        FALSE
+   34         8         13           1            1         1.0000      1        FALSE
+   35        13         18           1            1         1.0000      1        FALSE
+   36        18          3           1            1         1.0000      1        FALSE
+   37         4         37           1            1         1.0000      1        FALSE
+   38        37         20           1            1         1.0000      1        FALSE
+   39        19         37           1            1         1.0000      1        FALSE
+   40        37          5           1            1         1.0000      1        FALSE
+   41         9         38           1            1         1.0000      1        FALSE
+   42        38         15           1            1         1.0000      1        FALSE
+   43        14         38           1            1         1.0000      1        FALSE
+   44        38         10           1            1         1.0000      1        FALSE
+   45         4         39           1            1         1.0000      1        FALSE
+   46        39         10           1            1         1.0000      1        FALSE
+   47         9         39           1            1         1.0000      1        FALSE
+   48        39          5           1            1         1.0000      1        FALSE
+   49        19         40           1            1         1.0000      1        FALSE
+   50        40         15           1            1         1.0000      1        FALSE
+   51        14         40           1            1         1.0000      1        FALSE
+   52        40         20           1            1         1.0000      1        FALSE
+   53         5         41           1            1         1.0000      1        FALSE
+   54        41         33           1            1         1.0000      1        FALSE
+   55        20         41           1            1         1.0000      1        FALSE
+   56        41         21           1            1         1.0000      1        FALSE
+   57        10         42           1            1         1.0000      1        FALSE
+   58        42         29           1            1         1.0000      1        FALSE
+   59        15         42           1            1         1.0000      1        FALSE
+   60        42         25           1            1         1.0000      1        FALSE
+   61         5         43           1            1         1.0000      1        FALSE
+   62        43         25           1            1         1.0000      1        FALSE
+   63        10         43           1            1         1.0000      1        FALSE
+   64        43         21           1            1         1.0000      1        FALSE
+   65        20         44           1            1         1.0000      1        FALSE
+   66        44         29           1            1         1.0000      1        FALSE
+   67        15         44           1            1         1.0000      1        FALSE
+   68        44         33           1            1         1.0000      1        FALSE
+   69        21         45           1            1         1.0000      1        FALSE
+   70        45         34           1            1         1.0000      1        FALSE
+   71        33         45           1            1         1.0000      1        FALSE
+   72        45         22           1            1         1.0000      1        FALSE
+   73        25         46           1            1         1.0000      1        FALSE
+   74        46         30           1            1         1.0000      1        FALSE
+   75        29         46           1            1         1.0000      1        FALSE
+   76        46         26           1            1         1.0000      1        FALSE
+   77        21         47           1            1         1.0000      1        FALSE
+   78        47         26           1            1         1.0000      1        FALSE
+   79        25         47           1            1         1.0000      1        FALSE
+   80        47         22           1            1         1.0000      1        FALSE
+   81        33         48           1            1         1.0000      1        FALSE
+   82        48         30           1            1         1.0000      1        FALSE
+   83        29         48           1            1         1.0000      1        FALSE
+   84        48         34           1            1         1.0000      1        FALSE
+   85        22         49           1            1         1.0000      1        FALSE
+   86        49         35           1            1         1.0000      1        FALSE
+   87        34         49           1            1         1.0000      1        FALSE
+   88        49         23           1            1         1.0000      1        FALSE
+   89        26         50           1            1         1.0000      1        FALSE
+   90        50         31           1            1         1.0000      1        FALSE
+   91        30         50           1            1         1.0000      1        FALSE
+   92        50         27           1            1         1.0000      1        FALSE
+   93        22         51           1            1         1.0000      1        FALSE
+   94        51         27           1            1         1.0000      1        FALSE
+   95        26         51           1            1         1.0000      1        FALSE
+   96        51         23           1            1         1.0000      1        FALSE
+   97        34         52           1            1         1.0000      1        FALSE
+   98        52         31           1            1         1.0000      1        FALSE
+   99        30         52           1            1         1.0000      1        FALSE
+  100        52         35           1            1         1.0000      1        FALSE
+  101        24         53           4            4         1.0000      1        FALSE
+  102        28         54           4            4         1.0000      1        FALSE
+  103        32         56           4            4         1.0000      1        FALSE
+  104        36         55           4            4         1.0000      1        FALSE
+  105         1         58           5            5         1.0000      1        FALSE
+  106        16         57           5            5         1.0000      1        FALSE
+  107         6         60           5            5         1.0000      1        FALSE
+  108        11         59           5            5         1.0000      1        FALSE
+  109        58         62           6            6         1.0000      1        FALSE
+  110        57         61           6            6         1.0000      1        FALSE
+  111        60         64           6            6         1.0000      1        FALSE
+  112        59         63           6            6         1.0000      1        FALSE
+---------------------- FILLED MEMBERS ------------------------------------------
+             1   NFillGroups     - Number of filled member groups (-) [If FillDens = DEFAULT, then FillDens = WtrDens; FillFSLoc is related to MSL2SWL]
+FillNumM FillMList             FillFSLoc     FillDens
+(-)      (-)                   (m)           (kg/m^3)
+   32   1   2   3   4   5   6   7   8   9  10  11  12  13  14  15  16  17  18  21  22  25  26  29  30 105 106 107 108 109 110 111 112     0.00           1025
+---------------------- MARINE GROWTH -------------------------------------------
+             2   NMGDepths      - Number of marine-growth depths specified (-)
+MGDpth     MGThck       MGDens
+(m)        (m)         (kg/m^3)
+  -2.00     0.100     1100
+ -40.00     0.100     1100
+---------------------- MEMBER OUTPUT LIST --------------------------------------
+             2   NMOutputs      - Number of member outputs (-) [must be < 10]
+MemberID   NOutLoc    NodeLocs [NOutLoc < 10; node locations are normalized distance from the start of the member, and must be >=0 and <= 1] [unused if NMOutputs=0]
+  (-)        (-)        (-)
+  29    2   0 1
+  38    2   0 1
+---------------------- JOINT OUTPUT LIST ---------------------------------------
+             1   NJOutputs      - Number of joint outputs [Must be < 10]
+   11          JOutLst        - List of JointIDs which are to be output (-)[unused if NJOutputs=0]
+---------------------- OUTPUT --------------------------------------------------
+True             HDSum          - Output a summary file [flag]
+False            OutAll         - Output all user-specified member and joint loads (only at each member end, not interior locations) [flag]
+             2   OutSwtch       - Output requested channels to: [1=Hydrodyn.out, 2=GlueCode.out, 3=both files]
+"ES11.4e2"       OutFmt         - Output format for numerical results (quoted string) [not checked for validity!]
+"A11"            OutSFmt        - Output format for header strings (quoted string) [not checked for validity!]
+---------------------- OUTPUT CHANNELS -----------------------------------------
+"Wave1Elev" 
+"HydroFxi, HydroFyi, HydroFzi"
+"HydroMxi, HydroMyi, HydroMzi"              
+"M1N2FBxi, M1N2FByi,  M1N2FBzi, M1N2MBxi, M1N2MByi,  M1N2MBzi"    - Viscous drag loads at member 19, mesh node 19
+"M1N1FBxi, M1N1FByi, M1N1FBzi, M1N1MBxi, M1N1MByi, M1N1MBzi"
+"M1N1FBFxi, M1N1FBFyi, M1N1FBFzi, M1N1MBFxi, M1N1MBFyi, M1N1MBFzi"
+"M1N1FDxi, M1N1FDyi, M1N1FDzi"
+"M1N1FIxi, M1N1FIyi, M1N1FIzi"
+"M1N1FMGxi, M1N1FMGyi, M1N1FMGzi, M1N1MMGxi, M1N1MMGyi, M1N1MMGzi"
+"M1N1FAGxi, M1N1FAGyi, M1N1FAGzi, M1N1MAGxi, M1N1MAGyi, M1N1MAGzi"
+"M1N1FAMxi, M1N1FAMyi, M1N1FAMzi"
+"J1FDxi, J1FDyi, J1FDzi"
+"J1FIxi, J1FIyi, J1FIzi"
+"J1FMGxi, J1FMGyi, J1FMGzi"
+"J1FAGxi, J1FAGyi, J1FAGzi,J1MAGxi, J1MAGyi, J1MAGzi"
+"J1FAMxi, J1FAMyi, J1FAMzi"
+"J1FBxi, J1FByi, J1FBzi, J1MBxi, J1MByi, J1MBzi"
+"J1FBFxi, J1FBFyi, J1FBFzi, J1MBFxi, J1MBFyi, J1MBFzi"
+"M2N1FBxi, M2N1FByi,  M2N1FBzi, M2N1MBxi, M2N1MByi,  M2N1MBzi"    - Viscous drag loads at member 19, mesh node 19
+"M2N2FBxi, M2N2FByi,  M2N2FBzi, M2N2MBxi, M2N2MByi,  M2N2MBzi"    - Viscous drag loads at member 19, mesh node 19
+END of output channels and end of file. (the word "END" must appear in the first 3 columns of this line)