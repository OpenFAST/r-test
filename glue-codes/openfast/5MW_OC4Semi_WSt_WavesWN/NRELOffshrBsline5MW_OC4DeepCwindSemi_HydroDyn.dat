------- HydroDyn Input File ----------------------------------------------------
NREL 5.0 MW offshore baseline floating platform HydroDyn input properties for the OC4 Semi-submersible.
False            Echo           - Echo the input file data (flag)
---------------------- ENVIRONMENTAL CONDITIONS --------------------------------
          1025   WtrDens        - Water density (kg/m^3)
           200   WtrDpth        - Water depth (meters)
             0   MSL2SWL        - Offset between still-water level and mean sea level (meters) [positive upward; unused when WaveMod = 6; must be zero if PotMod=1 or 2]
---------------------- WAVES ---------------------------------------------------
             3   WaveMod        - Incident wave kinematics model {0: none=still water, 1: regular (periodic), 1P#: regular with user-specified phase, 2: JONSWAP/Pierson-Moskowitz spectrum (irregular), 3: White noise spectrum (irregular), 4: user-defined spectrum from routine UserWaveSpctrm (irregular), 5: Externally generated wave-elevation time series, 6: Externally generated full wave-kinematics time series [option 6 is invalid for PotMod/=0]} (switch)
             0   WaveStMod      - Model for stretching incident wave kinematics to instantaneous free surface {0: none=no stretching, 1: vertical stretching, 2: extrapolation stretching, 3: Wheeler stretching} (switch) [unused when WaveMod=0 or when PotMod/=0]
          4600   WaveTMax       - Analysis time for incident wave calculations (sec) [unused when WaveMod=0; determines WaveDOmega=2Pi/WaveTMax in the IFFT]
           0.2   WaveDT         - Time step for incident wave calculations     (sec) [unused when WaveMod=0; 0.1<=WaveDT<=1.0 recommended; determines WaveOmegaMax=Pi/WaveDT in the IFFT]
        1.2646   WaveHs         - Significant wave height of incident waves (meters) [used only when WaveMod=1, 2, or 3]
            10   WaveTp         - Peak-spectral period of incident waves       (sec) [used only when WaveMod=1 or 2]
"DEFAULT"        WavePkShp      - Peak-shape parameter of incident wave spectrum (-) or DEFAULT (string) [used only when WaveMod=2; use 1.0 for Pierson-Moskowitz]
      0.314159   WvLowCOff      - Low  cut-off frequency or lower frequency limit of the wave spectrum beyond which the wave spectrum is zeroed (rad/s) [unused when WaveMod=0, 1, or 6]
      1.570796   WvHiCOff       - High cut-off frequency or upper frequency limit of the wave spectrum beyond which the wave spectrum is zeroed (rad/s) [unused when WaveMod=0, 1, or 6]
             0   WaveDir        - Incident wave propagation heading direction                         (degrees) [unused when WaveMod=0 or 6]
             0   WaveDirMod     - Directional spreading function {0: none, 1: COS2S}                  (-)       [only used when WaveMod=2,3, or 4]
             1   WaveDirSpread  - Wave direction spreading coefficient ( > 0 )                        (-)       [only used when WaveMod=2,3, or 4 and WaveDirMod=1]
             1   WaveNDir       - Number of wave directions                                           (-)       [only used when WaveMod=2,3, or 4 and WaveDirMod=1; odd number only]
             0   WaveDirRange   - Range of wave directions (full range: WaveDir +/- 1/2*WaveDirRange) (degrees) [only used when WaveMod=2,3,or 4 and WaveDirMod=1]
     123456789   WaveSeed(1)    - First  random seed of incident waves [-2147483648 to 2147483647]    (-)       [unused when WaveMod=0, 5, or 6]
        RANLUX   WaveSeed(2)    - Second random seed of incident waves [-2147483648 to 2147483647] for intrinsic pRNG, or an alternative pRNG: "RanLux"    (-)       [unused when WaveMod=0, 5, or 6]
FALSE            WaveNDAmp      - Flag for normally distributed amplitudes                            (flag)    [only used when WaveMod=2, 3, or 4]
""               WvKinFile      - Root name of externally generated wave data file(s)        (quoted string)    [used only when WaveMod=5 or 6]
             1   NWaveElev      - Number of points where the incident wave elevations can be computed (-)       [maximum of 9 output locations]
             0   WaveElevxi     - List of xi-coordinates for points where the incident wave elevations can be output (meters) [NWaveElev points, separated by commas or white space; usused if NWaveElev = 0]
             0   WaveElevyi     - List of yi-coordinates for points where the incident wave elevations can be output (meters) [NWaveElev points, separated by commas or white space; usused if NWaveElev = 0]
---------------------- 2ND-ORDER WAVES ----------------------------------------- [unused with WaveMod=0 or 6]
FALSE            WvDiffQTF      - Full difference-frequency 2nd-order wave kinematics (flag)
FALSE            WvSumQTF       - Full summation-frequency  2nd-order wave kinematics (flag)
             0   WvLowCOffD     - Low  frequency cutoff used in the difference-frequencies (rad/s) [Only used with a difference-frequency method]
      1.256637   WvHiCOffD      - High frequency cutoff used in the difference-frequencies (rad/s) [Only used with a difference-frequency method]
      0.618319   WvLowCOffS     - Low  frequency cutoff used in the summation-frequencies  (rad/s) [Only used with a summation-frequency  method]
      3.141593   WvHiCOffS      - High frequency cutoff used in the summation-frequencies  (rad/s) [Only used with a summation-frequency  method]
---------------------- CURRENT ------------------------------------------------- [unused with WaveMod=6]
             0   CurrMod        - Current profile model {0: none=no current, 1: standard, 2: user-defined from routine UserCurrent} (switch)
             0   CurrSSV0       - Sub-surface current velocity at still water level  (m/s) [used only when CurrMod=1]
"DEFAULT"        CurrSSDir      - Sub-surface current heading direction (degrees) or DEFAULT (string) [used only when CurrMod=1]
            20   CurrNSRef      - Near-surface current reference depth            (meters) [used only when CurrMod=1]
             0   CurrNSV0       - Near-surface current velocity at still water level (m/s) [used only when CurrMod=1]
             0   CurrNSDir      - Near-surface current heading direction         (degrees) [used only when CurrMod=1]
             0   CurrDIV        - Depth-independent current velocity                 (m/s) [used only when CurrMod=1]
             0   CurrDIDir      - Depth-independent current heading direction    (degrees) [used only when CurrMod=1]
---------------------- FLOATING PLATFORM --------------------------------------- [unused with WaveMod=6]
             1   PotMod         - Potential-flow model {0: none=no potential flow, 1: frequency-to-time-domain transforms based on WAMIT output, 2: fluid-impulse theory (FIT)} (switch)
<<<<<<< HEAD
             1   ExctnMod       - Wave-excitation model {0: no wave-excitation calculation, 1: DFT, 2: state-space} (switch) [only used when PotMod=1; STATE-SPACE REQUIRES *.ssexctn INPUT FILE]
             1   RdtnMod        - Radiation memory-effect model {0: no memory-effect calculation, 1: convolution, 2: state-space} (switch) [only used when PotMod=1; STATE-SPACE REQUIRES *.ss INPUT FILE]
            60   RdtnTMax       - Analysis time for wave radiation kernel calculations (sec) [only used when PotMod=1 and RdtnMod>0; determines RdtnDOmega=Pi/RdtnTMax in the cosine transform; MAKE SURE THIS IS LONG ENOUGH FOR THE RADIATION IMPULSE RESPONSE FUNCTIONS TO DECAY TO NEAR-ZERO FOR THE GIVEN PLATFORM!]
        0.0125   RdtnDT         - Time step for wave radiation kernel calculations (sec) [only used when PotMod=1 and ExctnMod>0 or RdtnMod>0; DT<=RdtnDT<=0.1 recommended; determines RdtnOmegaMax=Pi/RdtnDT in the cosine transform]
             1   NBody          - Number of WAMIT bodies to be used (-) [>=1; only used when PotMod=1. If NBodyMod=1, the WAMIT data contains a vector of size 6*NBody x 1 and matrices of size 6*NBody x 6*NBody; if NBodyMod>1, there are NBody sets of WAMIT data each with a vector of size 6 x 1 and matrices of size 6 x 6]
             1   NBodyMod       - Body coupling model {1: include coupling terms between each body and NBody in HydroDyn equals NBODY in WAMIT, 2: neglect coupling terms between each body and NBODY=1 with XBODY=0 in WAMIT, 3: Neglect coupling terms between each body and NBODY=1 with XBODY=/0 in WAMIT} (switch) [only used when PotMod=1]
"../5MW_Baseline/HydroData/marin_semi"    PotFile       - Root name of potential-flow model data; WAMIT output files containing the linear, nondimensionalized, hydrostatic restoring matrix (.hst), frequency-dependent hydrodynamic added mass matrix and damping matrix (.1), and frequency- and direction-dependent wave excitation force vector per unit wave amplitude (.3) (quoted string) [1 to NBody if NBodyMod>1] [MAKE SURE THE FREQUENCIES INHERENT IN THESE WAMIT FILES SPAN THE PHYSICALLY-SIGNIFICANT RANGE OF FREQUENCIES FOR THE GIVEN PLATFORM; THEY MUST CONTAIN THE ZERO- AND INFINITE-FREQUENCY LIMITS!]
             1   WAMITULEN      - Characteristic body length scale used to redimensionalize WAMIT output (meters) [1 to NBody if NBodyMod>1] [only used when PotMod=1]
           0.0   PtfmRefxt      - The xt offset of the body reference point(s) from (0,0,0) (meters) [1 to NBody] [only used when PotMod=1]
           0.0   PtfmRefyt      - The yt offset of the body reference point(s) from (0,0,0) (meters) [1 to NBody] [only used when PotMod=1]
           0.0   PtfmRefzt      - The zt offset of the body reference point(s) from (0,0,0) (meters) [1 to NBody] [only used when PotMod=1. If NBodyMod=2,PtfmRefzt=0.0]
           0.0   PtfmRefztRot   - The rotation about zt of the body reference frame(s) from xt/yt (degrees) [1 to NBody] [only used when PotMod=1]
         13917   PtfmVol0       - Displaced volume of water when the body is in its undisplaced position (m^3) [1 to NBody] [only used when PotMod=1; USE THE SAME VALUE COMPUTED BY WAMIT AS OUTPUT IN THE .OUT FILE!]
           0.0   PtfmCOBxt      - The xt offset of the center of buoyancy (COB) from (0,0) (meters) [1 to NBody] [only used when PotMod=1]
           0.0   PtfmCOByt      - The yt offset of the center of buoyancy (COB) from (0,0) (meters) [1 to NBody] [only used when PotMod=1]
=======
             0   ExctnMod       - Wave-excitation model {0: no wave-excitation calculation, 1: DFT, 2: state-space} (switch) [only used when PotMod=1; STATE-SPACE REQUIRES *.ssexctn INPUT FILE]
             1   RdtnMod        - Radiation memory-effect model {0: no memory-effect calculation, 1: convolution, 2: state-space} (switch) [only used when PotMod=1; STATE-SPACE REQUIRES *.ss INPUT FILE]
            60   RdtnTMax       - Analysis time for wave radiation kernel calculations (sec) [only used when PotMod=1; determines RdtnDOmega=Pi/RdtnTMax in the cosine transform; MAKE SURE THIS IS LONG ENOUGH FOR THE RADIATION IMPULSE RESPONSE FUNCTIONS TO DECAY TO NEAR-ZERO FOR THE GIVEN PLATFORM!]
        0.0125   RdtnDT         - Time step for wave radiation kernel calculations (sec) [only used when PotMod=1; DT<=RdtnDT<=0.1 recommended; determines RdtnOmegaMax=Pi/RdtnDT in the cosine transform]
             1   NBody          - Number of WAMIT bodies to be used (-) [>=1; only used when PotMod=1. If NBodyMod=1, the WAMIT data contains a vector of size 6*NBody x 1 and matrices of size 6*NBody x 6*NBody; if NBodyMod>1, there are NBody sets of WAMIT data each with a vector of size 6 x 1 and matrices of size 6 x 6]
             1   NBodyMod       - Body coupling model {1: include coupling terms between each body and NBody in HydroDyn equals NBODY in WAMIT, 2: neglect coupling terms between each body and NBODY=1 with XBODY=0 in WAMIT, 3: Neglect coupling terms between each body and NBODY=1 with XBODY=/0 in WAMIT} (switch) [only used when PotMod=1]
"../5MW_Baseline/HydroData/marin_semi"    PotFile        - Root name of potential-flow model data; WAMIT output files containing the linear, nondimensionalized, hydrostatic restoring matrix (.hst), frequency-dependent hydrodynamic added mass matrix and damping matrix (.1), and frequency- and direction-dependent wave excitation force vector per unit wave amplitude (.3) (quoted string) [MAKE SURE THE FREQUENCIES INHERENT IN THESE WAMIT FILES SPAN THE PHYSICALLY-SIGNIFICANT RANGE OF FREQUENCIES FOR THE GIVEN PLATFORM; THEY MUST CONTAIN THE ZERO- AND INFINITE-FREQUENCY LIMITS!]
             1   WAMITULEN      - Characteristic body length scale used to redimensionalize WAMIT output (meters) [only used when PotMod=1]
       0.0       PtfmRefxt      - The xt offset of the body reference point(s) from (0,0,0) (meters) [1 to NBody] [only used when PotMod=1]
       0.0       PtfmRefyt      - The yt offset of the body reference point(s) from (0,0,0) (meters) [1 to NBody] [only used when PotMod=1]
       0.0       PtfmRefzt      - The zt offset of the body reference point(s) from (0,0,0) (meters) [1 to NBody] [only used when PotMod=1. If NBodyMod=2,PtfmRefzt=0.0]
       0.0       PtfmRefztRot   - The rotation about zt of the body reference frame(s) from xt/yt (degrees) [1 to NBody] [only used when PotMod=1]
   13917.00      PtfmVol0       - Displaced volume of water when the body is in its undisplaced position (m^3) [1 to NBody] [only used when PotMod=1; USE THE SAME VALUE COMPUTED BY WAMIT AS OUTPUT IN THE .OUT FILE!]
       0.0       PtfmCOBxt      - The xt offset of the center of buoyancy (COB) from (0,0) (meters) [1 to NBody] [only used when PotMod=1]
       0.0       PtfmCOByt      - The yt offset of the center of buoyancy (COB) from (0,0) (meters) [1 to NBody] [only used when PotMod=1]
>>>>>>> f7cbb88c
---------------------- 2ND-ORDER FLOATING PLATFORM FORCES ---------------------- [unused with WaveMod=0 or 6, or PotMod=0 or 2]
             0   MnDrift        - Mean-drift 2nd-order forces computed                                       {0: None; [7, 8, 9, 10, 11, or 12]: WAMIT file to use} [Only one of MnDrift, NewmanApp, or DiffQTF can be non-zero. If NBody>1, MnDrift  /=8]
             0   NewmanApp      - Mean- and slow-drift 2nd-order forces computed with Newman's approximation {0: None; [7, 8, 9, 10, 11, or 12]: WAMIT file to use} [Only one of MnDrift, NewmanApp, or DiffQTF can be non-zero. If NBody>1, NewmanApp/=8. Used only when WaveDirMod=0]
            12   DiffQTF        - Full difference-frequency 2nd-order forces computed with full QTF          {0: None; [10, 11, or 12]: WAMIT file to use}          [Only one of MnDrift, NewmanApp, or DiffQTF can be non-zero]
            12   SumQTF         - Full summation -frequency 2nd-order forces computed with full QTF          {0: None; [10, 11, or 12]: WAMIT file to use}
---------------------- PLATFORM ADDITIONAL STIFFNESS AND DAMPING  -------------- [unused with PotMod=0 or 2]
             0   AddF0    - Additional preload (N, N-m) [If NBodyMod=1, one size 6*NBody x 1 vector; if NBodyMod>1, NBody size 6 x 1 vectors]
             0
             0
             0
             0
             0
             0             0             0             0             0             0   AddCLin  - Additional linear stiffness (N/m, N/rad, N-m/m, N-m/rad)                     [If NBodyMod=1, one size 6*NBody x 6*NBody matrix; if NBodyMod>1, NBody size 6 x 6 matrices]
             0             0             0             0             0             0
             0             0             0             0             0             0
             0             0             0    0             0             0
             0             0             0             0    0             0
             0             0             0             0             0             0
             0             0             0             0             0             0   AddBLin  - Additional linear damping(N/(m/s), N/(rad/s), N-m/(m/s), N-m/(rad/s))        [If NBodyMod=1, one size 6*NBody x 6*NBody matrix; if NBodyMod>1, NBody size 6 x 6 matrices]
             0             0             0             0             0             0
             0             0             0             0             0             0
             0             0             0             0             0             0
             0             0             0             0             0             0
             0             0             0             0             0             0
             0             0             0             0             0             0   AddBQuad - Additional quadratic drag(N/(m/s)^2, N/(rad/s)^2, N-m(m/s)^2, N-m/(rad/s)^2) [If NBodyMod=1, one size 6*NBody x 6*NBody matrix; if NBodyMod>1, NBody size 6 x 6 matrices]
             0             0             0             0             0             0
             0             0             0             0             0             0
             0             0             0             0             0             0
             0             0             0             0             0             0
             0             0             0             0             0             0
---------------------- AXIAL COEFFICIENTS --------------------------------------
             2   NAxCoef        - Number of axial coefficients (-)
AxCoefID  AxCd     AxCa     AxCp
   (-)    (-)      (-)      (-)
    1     0.00     0.00     1.00
    2     9.60     0.00     1.00
---------------------- MEMBER JOINTS -------------------------------------------
            44   NJoints        - Number of joints (-)   [must be exactly 0 or at least 2]
JointID   Jointxi     Jointyi     Jointzi  JointAxID   JointOvrlp   [JointOvrlp= 0: do nothing at joint, 1: eliminate overlaps by calculating super member]
   (-)     (m)         (m)         (m)        (-)       (switch)
    1     0.00000     0.00000   -20.00000      1            0
    2     0.00000     0.00000    10.00000      1            0
    3    14.43376    25.00000   -14.00000      1            0
    4    14.43376    25.00000    12.00000      1            0
    5   -28.86751     0.00000   -14.00000      1            0
    6   -28.86751     0.00000    12.00000      1            0
    7    14.43376   -25.00000   -14.00000      1            0
    8    14.43376   -25.00000    12.00000      1            0
    9    14.43375    25.00000   -20.00000      2            0
   10   -28.86750     0.00000   -20.00000      2            0
   11    14.43375   -25.00000   -20.00000      2            0
   12     9.23760    22.00000    10.00000      1            0
   13   -23.67130     3.00000    10.00000      1            0
   14   -23.67130    -3.00000    10.00000      1            0
   15     9.23760   -22.00000    10.00000      1            0
   16    14.43375   -19.00000    10.00000      1            0
   17    14.43375    19.00000    10.00000      1            0
   18     4.04145    19.00000   -17.00000      1            0
   19   -18.47520     6.00000   -17.00000      1            0
   20   -18.47520    -6.00000   -17.00000      1            0
   21     4.04145   -19.00000   -17.00000      1            0
   22    14.43375   -13.00000   -17.00000      1            0
   23    14.43375    13.00000   -17.00000      1            0
   24     1.62500     2.81500    10.00000      1            0
   25    11.43376    19.80385    10.00000      1            0
   26    -3.25000     0.00000    10.00000      1            0
   27   -22.87000     0.00000    10.00000      1            0
   28     1.62500    -2.81500    10.00000      1            0
   29    11.43376   -19.80385    10.00000      1            0
   30     1.62500     2.81500   -17.00000      1            0
   31     8.43376    14.60770   -17.00000      1            0
   32    -3.25000     0.00000   -17.00000      1            0
   33   -16.87000     0.00000   -17.00000      1            0
   34     1.62500    -2.81500   -17.00000      1            0
   35     8.43376   -14.60770   -17.00000      1            0
   36     1.62500     2.81500   -16.20000      1            0
   37    11.43376    19.80385     9.13000      1            0
   38    -3.25000     0.00000   -16.20000      1            0
   39   -22.87000     0.00000     9.13000      1            0
   40     1.62500    -2.81500   -16.20000      1            0
   41    11.43376   -19.80385     9.13000      1            0
   42    14.43376    25.00000   -19.94000      1            0
   43   -28.86751     0.00000   -19.94000      1            0
   44    14.43376   -25.00000   -19.94000      1            0
---------------------- MEMBER CROSS-SECTION PROPERTIES -------------------------
             4   NPropSets      - Number of member property sets (-)
PropSetID    PropD         PropThck
   (-)        (m)            (m)
    1        6.50000        0.03000          ! Main Column
    2       12.00000        0.06000          ! Upper Columns
    3       24.00000        0.06000          ! Base Columns
    4        1.60000        0.01750          ! Pontoons
---------------------- SIMPLE HYDRODYNAMIC COEFFICIENTS (model 1) --------------
<<<<<<< HEAD
     SimplCd    SimplCdMG    SimplCa    SimplCaMG    SimplCp    SimplCpMG   SimplAxCa  SimplAxCaMG  SimplAxCp   SimplAxCpMG
       (-)         (-)         (-)         (-)         (-)         (-)         (-)         (-)         (-)         (-)
       0.00        0.00        0.00        0.00        1.00        1.00        0.00        0.00        1.00        1.00 
=======
     SimplCd    SimplCdMG    SimplCa    SimplCaMG    SimplCp    SimplCpMG   SimplAxCd  SimplAxCdMG  SimplAxCa  SimplAxCaMG  SimplAxCp   SimplAxCpMG
       (-)         (-)         (-)         (-)         (-)         (-)         (-)         (-)         (-)         (-)         (-)         (-)
       0.00        0.00        0.00        0.00        1.00        1.00        0.00        0.00        0.00        0.00        1.00        1.00
>>>>>>> f7cbb88c
---------------------- DEPTH-BASED HYDRODYNAMIC COEFFICIENTS (model 2) ---------
             0   NCoefDpth       - Number of depth-dependent coefficients (-)
Dpth      DpthCd   DpthCdMG   DpthCa   DpthCaMG       DpthCp   DpthCpMG   DpthAxCd   DpthAxCdMG      DpthAxCa   DpthAxCaMG       DpthAxCp   DpthAxCpMG
(m)       (-)      (-)        (-)      (-)            (-)      (-)          (-)        (-)             (-)        (-)              (-)         (-)
---------------------- MEMBER-BASED HYDRODYNAMIC COEFFICIENTS (model 3) --------
            25   NCoefMembers       - Number of member-based coefficients (-)
<<<<<<< HEAD
MemberID    MemberCd1     MemberCd2    MemberCdMG1   MemberCdMG2    MemberCa1     MemberCa2    MemberCaMG1   MemberCaMG2    MemberCp1     MemberCp2    MemberCpMG1   MemberCpMG2   MemberAxCa1   MemberAxCa2  MemberAxCaMG1 MemberAxCaMG2  MemberAxCp1  MemberAxCp2   MemberAxCpMG1   MemberAxCpMG2
   (-)         (-)           (-)           (-)           (-)           (-)           (-)           (-)           (-)           (-)           (-)           (-)           (-)           (-)           (-)           (-)           (-)           (-)           (-)           (-)           (-)
    1          0.56          0.56          0.00          0.00          0.00          0.00          0.00          0.00          0.00          0.00          0.00          0.00          0.00          0.00          0.00          0.00          0.00          0.00          0.00          0.00         ! Main Column 
    2          0.61          0.61          0.00          0.00          0.00          0.00          0.00          0.00          0.00          0.00          0.00          0.00          0.00          0.00          0.00          0.00          0.00          0.00          0.00          0.00         ! Upper Column 1
    3          0.61          0.61          0.00          0.00          0.00          0.00          0.00          0.00          0.00          0.00          0.00          0.00          0.00          0.00          0.00          0.00          0.00          0.00          0.00          0.00         ! Upper Column 2
    4          0.61          0.61          0.00          0.00          0.00          0.00          0.00          0.00          0.00          0.00          0.00          0.00          0.00          0.00          0.00          0.00          0.00          0.00          0.00          0.00         ! Upper Column 3
    5          0.68          0.68          0.00          0.00          0.00          0.00          0.00          0.00          0.00          0.00          0.00          0.00          0.00          0.00          0.00          0.00          0.00          0.00          0.00          0.00         ! Base Column 1
    6          0.68          0.68          0.00          0.00          0.00          0.00          0.00          0.00          0.00          0.00          0.00          0.00          0.00          0.00          0.00          0.00          0.00          0.00          0.00          0.00         ! Base Column 2
    7          0.68          0.68          0.00          0.00          0.00          0.00          0.00          0.00          0.00          0.00          0.00          0.00          0.00          0.00          0.00          0.00          0.00          0.00          0.00          0.00         ! Base Column 3
   23          0.68          0.68          0.00          0.00          0.00          0.00          0.00          0.00          0.00          0.00          0.00          0.00          0.00          0.00          0.00          0.00          0.00          0.00          0.00          0.00         ! Base column cap 1
   24          0.68          0.68          0.00          0.00          0.00          0.00          0.00          0.00          0.00          0.00          0.00          0.00          0.00          0.00          0.00          0.00          0.00          0.00          0.00          0.00         ! Base column cap 2
   25          0.68          0.68          0.00          0.00          0.00          0.00          0.00          0.00          0.00          0.00          0.00          0.00          0.00          0.00          0.00          0.00          0.00          0.00          0.00          0.00         ! Base column cap 3
    8          0.63          0.63          0.00          0.00          0.00          0.00          0.00          0.00          0.00          0.00          0.00          0.00          0.00          0.00          0.00          0.00          0.00          0.00          0.00          0.00         ! Delta Pontoon, Upper 1
    9          0.63          0.63          0.00          0.00          0.00          0.00          0.00          0.00          0.00          0.00          0.00          0.00          0.00          0.00          0.00          0.00          0.00          0.00          0.00          0.00         ! Delta Pontoon, Upper 2
   10          0.63          0.63          0.00          0.00          0.00          0.00          0.00          0.00          0.00          0.00          0.00          0.00          0.00          0.00          0.00          0.00          0.00          0.00          0.00          0.00         ! Delta Pontoon, Upper 3
   11          0.63          0.63          0.00          0.00          0.00          0.00          0.00          0.00          0.00          0.00          0.00          0.00          0.00          0.00          0.00          0.00          0.00          0.00          0.00          0.00         ! Delta Pontoon, Lower 1
   12          0.63          0.63          0.00          0.00          0.00          0.00          0.00          0.00          0.00          0.00          0.00          0.00          0.00          0.00          0.00          0.00          0.00          0.00          0.00          0.00         ! Delta Pontoon, Lower 2
   13          0.63          0.63          0.00          0.00          0.00          0.00          0.00          0.00          0.00          0.00          0.00          0.00          0.00          0.00          0.00          0.00          0.00          0.00          0.00          0.00         ! Delta Pontoon, Lower 3
   14          0.63          0.63          0.00          0.00          0.00          0.00          0.00          0.00          0.00          0.00          0.00          0.00          0.00          0.00          0.00          0.00          0.00          0.00          0.00          0.00         ! Y Pontoon, Upper 1
   15          0.63          0.63          0.00          0.00          0.00          0.00          0.00          0.00          0.00          0.00          0.00          0.00          0.00          0.00          0.00          0.00          0.00          0.00          0.00          0.00         ! Y Pontoon, Upper 2
   16          0.63          0.63          0.00          0.00          0.00          0.00          0.00          0.00          0.00          0.00          0.00          0.00          0.00          0.00          0.00          0.00          0.00          0.00          0.00          0.00         ! Y Pontoon, Upper 3
   17          0.63          0.63          0.00          0.00          0.00          0.00          0.00          0.00          0.00          0.00          0.00          0.00          0.00          0.00          0.00          0.00          0.00          0.00          0.00          0.00         ! Y Pontoon, Lower 1
   18          0.63          0.63          0.00          0.00          0.00          0.00          0.00          0.00          0.00          0.00          0.00          0.00          0.00          0.00          0.00          0.00          0.00          0.00          0.00          0.00         ! Y Pontoon, Lower 2
   19          0.63          0.63          0.00          0.00          0.00          0.00          0.00          0.00          0.00          0.00          0.00          0.00          0.00          0.00          0.00          0.00          0.00          0.00          0.00          0.00         ! Y Pontoon, Lower 3
   20          0.63          0.63          0.00          0.00          0.00          0.00          0.00          0.00          0.00          0.00          0.00          0.00          0.00          0.00          0.00          0.00          0.00          0.00          0.00          0.00         ! Cross Brace 1
   21          0.63          0.63          0.00          0.00          0.00          0.00          0.00          0.00          0.00          0.00          0.00          0.00          0.00          0.00          0.00          0.00          0.00          0.00          0.00          0.00         ! Cross Brace 2
   22          0.63          0.63          0.00          0.00          0.00          0.00          0.00          0.00          0.00          0.00          0.00          0.00          0.00          0.00          0.00          0.00          0.00          0.00          0.00          0.00         ! Cross Brace 3
=======
MemberID    MemberCd1     MemberCd2    MemberCdMG1   MemberCdMG2    MemberCa1     MemberCa2    MemberCaMG1   MemberCaMG2    MemberCp1     MemberCp2    MemberCpMG1   MemberCpMG2   MemberAxCd1   MemberAxCd2  MemberAxCdMG1 MemberAxCdMG2  MemberAxCa1   MemberAxCa2  MemberAxCaMG1 MemberAxCaMG2  MemberAxCp1  MemberAxCp2   MemberAxCpMG1   MemberAxCpMG2
   (-)         (-)           (-)           (-)           (-)           (-)           (-)           (-)           (-)           (-)           (-)           (-)           (-)           (-)           (-)           (-)           (-)           (-)           (-)           (-)           (-)           (-)           (-)           (-)           (-)          ! Main Column
    1          0.56          0.56          0.00          0.00          0.00          0.00          0.00          0.00          0.00          0.00          0.00          0.00          0.00          0.00          0.00          0.00          0.00          0.00          0.00          0.00          0.00          0.00          0.00          0.00         ! Upper Column 1
    2          0.61          0.61          0.00          0.00          0.00          0.00          0.00          0.00          0.00          0.00          0.00          0.00          0.00          0.00          0.00          0.00          0.00          0.00          0.00          0.00          0.00          0.00          0.00          0.00         ! Upper Column 2
    3          0.61          0.61          0.00          0.00          0.00          0.00          0.00          0.00          0.00          0.00          0.00          0.00          0.00          0.00          0.00          0.00          0.00          0.00          0.00          0.00          0.00          0.00          0.00          0.00         ! Upper Column 3
    4          0.61          0.61          0.00          0.00          0.00          0.00          0.00          0.00          0.00          0.00          0.00          0.00          0.00          0.00          0.00          0.00          0.00          0.00          0.00          0.00          0.00          0.00          0.00          0.00         ! Base Column 1
    5          0.68          0.68          0.00          0.00          0.00          0.00          0.00          0.00          0.00          0.00          0.00          0.00          0.00          0.00          0.00          0.00          0.00          0.00          0.00          0.00          0.00          0.00          0.00          0.00         ! Base Column 2
    6          0.68          0.68          0.00          0.00          0.00          0.00          0.00          0.00          0.00          0.00          0.00          0.00          0.00          0.00          0.00          0.00          0.00          0.00          0.00          0.00          0.00          0.00          0.00          0.00         ! Base Column 3
    7          0.68          0.68          0.00          0.00          0.00          0.00          0.00          0.00          0.00          0.00          0.00          0.00          0.00          0.00          0.00          0.00          0.00          0.00          0.00          0.00          0.00          0.00          0.00          0.00         ! Base column cap 1
   23          0.68          0.68          0.00          0.00          0.00          0.00          0.00          0.00          0.00          0.00          0.00          0.00          0.00          0.00          0.00          0.00          0.00          0.00          0.00          0.00          0.00          0.00          0.00          0.00         ! Base column cap 2
   24          0.68          0.68          0.00          0.00          0.00          0.00          0.00          0.00          0.00          0.00          0.00          0.00          0.00          0.00          0.00          0.00          0.00          0.00          0.00          0.00          0.00          0.00          0.00          0.00         ! Base column cap 3
   25          0.68          0.68          0.00          0.00          0.00          0.00          0.00          0.00          0.00          0.00          0.00          0.00          0.00          0.00          0.00          0.00          0.00          0.00          0.00          0.00          0.00          0.00          0.00          0.00         ! Delta Pontoon, Upper 1
    8          0.63          0.63          0.00          0.00          0.00          0.00          0.00          0.00          0.00          0.00          0.00          0.00          0.00          0.00          0.00          0.00          0.00          0.00          0.00          0.00          0.00          0.00          0.00          0.00         ! Delta Pontoon, Upper 2
    9          0.63          0.63          0.00          0.00          0.00          0.00          0.00          0.00          0.00          0.00          0.00          0.00          0.00          0.00          0.00          0.00          0.00          0.00          0.00          0.00          0.00          0.00          0.00          0.00         ! Delta Pontoon, Upper 3
   10          0.63          0.63          0.00          0.00          0.00          0.00          0.00          0.00          0.00          0.00          0.00          0.00          0.00          0.00          0.00          0.00          0.00          0.00          0.00          0.00          0.00          0.00          0.00          0.00         ! Delta Pontoon, Lower 1
   11          0.63          0.63          0.00          0.00          0.00          0.00          0.00          0.00          0.00          0.00          0.00          0.00          0.00          0.00          0.00          0.00          0.00          0.00          0.00          0.00          0.00          0.00          0.00          0.00         ! Delta Pontoon, Lower 2
   12          0.63          0.63          0.00          0.00          0.00          0.00          0.00          0.00          0.00          0.00          0.00          0.00          0.00          0.00          0.00          0.00          0.00          0.00          0.00          0.00          0.00          0.00          0.00          0.00         ! Delta Pontoon, Lower 3
   13          0.63          0.63          0.00          0.00          0.00          0.00          0.00          0.00          0.00          0.00          0.00          0.00          0.00          0.00          0.00          0.00          0.00          0.00          0.00          0.00          0.00          0.00          0.00          0.00         ! Y Pontoon, Upper 1
   14          0.63          0.63          0.00          0.00          0.00          0.00          0.00          0.00          0.00          0.00          0.00          0.00          0.00          0.00          0.00          0.00          0.00          0.00          0.00          0.00          0.00          0.00          0.00          0.00         ! Y Pontoon, Upper 2
   15          0.63          0.63          0.00          0.00          0.00          0.00          0.00          0.00          0.00          0.00          0.00          0.00          0.00          0.00          0.00          0.00          0.00          0.00          0.00          0.00          0.00          0.00          0.00          0.00         ! Y Pontoon, Upper 3
   16          0.63          0.63          0.00          0.00          0.00          0.00          0.00          0.00          0.00          0.00          0.00          0.00          0.00          0.00          0.00          0.00          0.00          0.00          0.00          0.00          0.00          0.00          0.00          0.00         ! Y Pontoon, Lower 1
   17          0.63          0.63          0.00          0.00          0.00          0.00          0.00          0.00          0.00          0.00          0.00          0.00          0.00          0.00          0.00          0.00          0.00          0.00          0.00          0.00          0.00          0.00          0.00          0.00         ! Y Pontoon, Lower 2
   18          0.63          0.63          0.00          0.00          0.00          0.00          0.00          0.00          0.00          0.00          0.00          0.00          0.00          0.00          0.00          0.00          0.00          0.00          0.00          0.00          0.00          0.00          0.00          0.00         ! Y Pontoon, Lower 3
   19          0.63          0.63          0.00          0.00          0.00          0.00          0.00          0.00          0.00          0.00          0.00          0.00          0.00          0.00          0.00          0.00          0.00          0.00          0.00          0.00          0.00          0.00          0.00          0.00         ! Cross Brace 1
   20          0.63          0.63          0.00          0.00          0.00          0.00          0.00          0.00          0.00          0.00          0.00          0.00          0.00          0.00          0.00          0.00          0.00          0.00          0.00          0.00          0.00          0.00          0.00          0.00         ! Cross Brace 2
   21          0.63          0.63          0.00          0.00          0.00          0.00          0.00          0.00          0.00          0.00          0.00          0.00          0.00          0.00          0.00          0.00          0.00          0.00          0.00          0.00          0.00          0.00          0.00          0.00         ! Cross Brace 3
   22          0.63          0.63          0.00          0.00          0.00          0.00          0.00          0.00          0.00          0.00          0.00          0.00          0.00          0.00          0.00          0.00          0.00          0.00          0.00          0.00          0.00          0.00          0.00          0.00
>>>>>>> f7cbb88c
-------------------- MEMBERS -------------------------------------------------
            25   NMembers       - Number of members (-)
MemberID  MJointID1  MJointID2  MPropSetID1  MPropSetID2  MDivSize   MCoefMod  PropPot   [MCoefMod=1: use simple coeff table, 2: use depth-based coeff table, 3: use member-based coeff table] [ PropPot/=0 if member is modeled with potential-flow theory]
  (-)        (-)        (-)         (-)          (-)        (m)      (switch)   (flag)
    1         1          2           1            1         1.0000      3        TRUE           ! Main Column
    2         3          4           2            2         1.0000      3        TRUE           ! Upper Column 1
    3         5          6           2            2         1.0000      3        TRUE           ! Upper Column 2
    4         7          8           2            2         1.0000      3        TRUE           ! Upper Column 3
    5        42          3           3            3         1.0000      3        TRUE           ! Base Column 1
    6        43          5           3            3         1.0000      3        TRUE           ! Base Column 2
    7        44          7           3            3         1.0000      3        TRUE           ! Base Column 3
   23         9         42           3            3         1.0000      3        TRUE           ! Base column cap 1
   24        10         43           3            3         1.0000      3        TRUE           ! Base column cap 2
   25        11         44           3            3         1.0000      3        TRUE           ! Base column cap 3
    8        12         13           4            4         1.0000      3        TRUE           ! Delta Pontoon, Upper 1
    9        14         15           4            4         1.0000      3        TRUE           ! Delta Pontoon, Upper 2
   10        16         17           4            4         1.0000      3        TRUE           ! Delta Pontoon, Upper 3
   11        18         19           4            4         1.0000      3        TRUE           ! Delta Pontoon, Lower 1
   12        20         21           4            4         1.0000      3        TRUE           ! Delta Pontoon, Lower 2
   13        22         23           4            4         1.0000      3        TRUE           ! Delta Pontoon, Lower 3
   14        24         25           4            4         1.0000      3        TRUE           ! Y Pontoon, Upper 1
   15        26         27           4            4         1.0000      3        TRUE           ! Y Pontoon, Upper 2
   16        28         29           4            4         1.0000      3        TRUE           ! Y Pontoon, Upper 3
   17        30         31           4            4         1.0000      3        TRUE           ! Y Pontoon, Lower 1
   18        32         33           4            4         1.0000      3        TRUE           ! Y Pontoon, Lower 2
   19        34         35           4            4         1.0000      3        TRUE           ! Y Pontoon, Lower 3
   20        36         37           4            4         1.0000      3        TRUE           ! Cross Brace 1
   21        38         39           4            4         1.0000      3        TRUE           ! Cross Brace 2
   22        40         41           4            4         1.0000      3        TRUE           ! Cross Brace 3
---------------------- FILLED MEMBERS ------------------------------------------
             2   NFillGroups     - Number of filled member groups (-) [If FillDens = DEFAULT, then FillDens = WtrDens; FillFSLoc is related to MSL2SWL]
FillNumM FillMList             FillFSLoc     FillDens
(-)      (-)                   (m)           (kg/m^3)
    3   2   3   4    -6.17           1025
    3   5   6   7   -14.89           1025
---------------------- MARINE GROWTH -------------------------------------------
             0   NMGDepths      - Number of marine-growth depths specified (-)
MGDpth     MGThck       MGDens
(m)        (m)         (kg/m^3)
---------------------- MEMBER OUTPUT LIST --------------------------------------
             4   NMOutputs      - Number of member outputs (-) [must be < 10]
MemberID   NOutLoc    NodeLocs [NOutLoc < 10; node locations are normalized distance from the start of the member, and must be >=0 and <= 1] [unused if NMOutputs=0]
  (-)        (-)        (-)
   2          4     0 0.03846 0.26923 0.30769  ! Z = -14m, -13m, -7m, -6m  :  member runs from Z=-14 to Z = 10 meters, member has 26 elements, each 1m long
   3          4     0 0.03846 0.26923 0.30769  ! Z = -14m, -13m, -7m, -6m
   5          4     0 0.16667 0.83333 1.0      ! Z = -19.94, -18.95, -14.99, -14.0   : member runs from Z= -19.94 to Z = -14.0, member has 6 elements, each  0.99m long
   6          4     0 0.16667 0.83333 1.0      ! Z = -19.94, -18.95, -14.99, -14.0   : member runs from Z= -19.94 to Z = -14.0, member has 6 elements, each  0.99m long
---------------------- JOINT OUTPUT LIST ---------------------------------------
             4   NJOutputs      - Number of joint outputs [Must be < 10]
   3 5 42 43           JOutLst        - List of JointIDs which are to be output (-)[unused if NJOutputs=0]
---------------------- OUTPUT --------------------------------------------------
True             HDSum          - Output a summary file [flag]
False            OutAll         - Output all user-specified member and joint loads (only at each member end, not interior locations) [flag]
             2   OutSwtch       - Output requested channels to: [1=Hydrodyn.out, 2=GlueCode.out, 3=both files]
"E15.7e2"       OutFmt         - Output format for numerical results (quoted string) [not checked for validity!]
"A11"            OutSFmt        - Output format for header strings (quoted string) [not checked for validity!]
---------------------- OUTPUT CHANNELS -----------------------------------------
"Wave1Elev"               - Wave elevation at the platform reference point (0,  0)
<<<<<<< HEAD
"HydroFxi"
"HydroFyi"
"HydroFzi"
"HydroMxi"
"HydroMyi"
"HydroMzi"
"WRPSurge"
"WRPSway"
"WRPHeave"
"WRPRoll"
"WRPPitch"
"WRPYaw"
"WRPTVxi"
"WRPTVyi"
"WRPTVzi"
"WRPRVxi"
"WRPRVyi"
"WRPRVzi"
"WRPTAxi"
"WRPTAyi"
"WRPTAzi"
"WRPRAxi"
"WRPRAyi"
"WRPRAzi"
"WavesFxi"
"WavesFyi"
"WavesFzi"
"WavesMxi"
"WavesMyi"
"WavesMzi"
"HdrStcFxi"
"HdrStcFyi"
"HdrStcFzi"
"HdrStcMxi"
"HdrStcMyi"
"HdrStcMzi"
"RdtnFxi"
"RdtnFyi"
"RdtnFzi"
"RdtnMxi"
"RdtnMyi"
"RdtnMzi"
END of output channels and end of file. (the word "END" must appear in the first 3 columns of this line)


=======
"HydroFxi, HydroFyi, HydroFzi"
"HydroMxi, HydroMyi, HydroMzi"         
"J1FBFxi, J1FBFyi, J1FBFzi, J1MBFxi, J1MBFyi, J1MBFzi" 
"J2FBFxi, J2FBFyi, J2FBFzi, J2MBFxi, J2MBFyi, J2MBFzi" 
"J3FBFxi, J3FBFyi, J3FBFzi, J3MBFxi, J3MBFyi, J3MBFzi" 
"J4FBFxi, J4FBFyi, J4FBFzi, J4MBFxi, J4MBFyi, J4MBFzi" 
"M1N1FBFxi, M1N1FBFyi, M1N1FBFzi, M1N1MBFxi, M1N1MBFyi, M1N1MBFzi" 
"M1N2FBFxi, M1N2FBFyi, M1N2FBFzi, M1N2MBFxi, M1N2MBFyi, M1N2MBFzi"
"M1N3FBFxi, M1N3FBFyi, M1N3FBFzi, M1N3MBFxi, M1N3MBFyi, M1N3MBFzi"
"M1N4FBFxi, M1N4FBFyi, M1N4FBFzi, M1N4MBFxi, M1N4MBFyi, M1N4MBFzi"  
"M2N1FBFxi, M2N1FBFyi, M2N1FBFzi, M2N1MBFxi, M2N1MBFyi, M2N1MBFzi" 
"M2N2FBFxi, M2N2FBFyi, M2N2FBFzi, M2N2MBFxi, M2N2MBFyi, M2N2MBFzi"
"M2N3FBFxi, M2N3FBFyi, M2N3FBFzi, M2N3MBFxi, M2N3MBFyi, M2N3MBFzi"
"M2N4FBFxi, M2N4FBFyi, M2N4FBFzi, M2N4MBFxi, M2N4MBFyi, M2N4MBFzi"
"M3N1FBFxi, M3N1FBFyi, M3N1FBFzi, M3N1MBFxi, M3N1MBFyi, M3N1MBFzi" 
"M3N2FBFxi, M3N2FBFyi, M3N2FBFzi, M3N2MBFxi, M3N2MBFyi, M3N2MBFzi"
"M3N3FBFxi, M3N3FBFyi, M3N3FBFzi, M3N3MBFxi, M3N3MBFyi, M3N3MBFzi"
"M3N4FBFxi, M3N4FBFyi, M3N4FBFzi, M3N4MBFxi, M3N4MBFyi, M3N4MBFzi"
"M4N1FBFxi, M4N1FBFyi, M4N1FBFzi, M4N1MBFxi, M4N1MBFyi, M4N1MBFzi" 
"M4N2FBFxi, M4N2FBFyi, M4N2FBFzi, M4N2MBFxi, M4N2MBFyi, M4N2MBFzi"
"M4N3FBFxi, M4N3FBFyi, M4N3FBFzi, M4N3MBFxi, M4N3MBFyi, M4N3MBFzi"
"M4N4FBFxi, M4N4FBFyi, M4N4FBFzi, M4N4MBFxi, M4N4MBFyi, M4N4MBFzi"
END of output channels and end of file. (the word "END" must appear in the first 3 columns of this line)

>>>>>>> f7cbb88c
<|MERGE_RESOLUTION|>--- conflicted
+++ resolved
@@ -1,375 +1,309 @@
-------- HydroDyn Input File ----------------------------------------------------
-NREL 5.0 MW offshore baseline floating platform HydroDyn input properties for the OC4 Semi-submersible.
-False            Echo           - Echo the input file data (flag)
----------------------- ENVIRONMENTAL CONDITIONS --------------------------------
-          1025   WtrDens        - Water density (kg/m^3)
-           200   WtrDpth        - Water depth (meters)
-             0   MSL2SWL        - Offset between still-water level and mean sea level (meters) [positive upward; unused when WaveMod = 6; must be zero if PotMod=1 or 2]
----------------------- WAVES ---------------------------------------------------
-             3   WaveMod        - Incident wave kinematics model {0: none=still water, 1: regular (periodic), 1P#: regular with user-specified phase, 2: JONSWAP/Pierson-Moskowitz spectrum (irregular), 3: White noise spectrum (irregular), 4: user-defined spectrum from routine UserWaveSpctrm (irregular), 5: Externally generated wave-elevation time series, 6: Externally generated full wave-kinematics time series [option 6 is invalid for PotMod/=0]} (switch)
-             0   WaveStMod      - Model for stretching incident wave kinematics to instantaneous free surface {0: none=no stretching, 1: vertical stretching, 2: extrapolation stretching, 3: Wheeler stretching} (switch) [unused when WaveMod=0 or when PotMod/=0]
-          4600   WaveTMax       - Analysis time for incident wave calculations (sec) [unused when WaveMod=0; determines WaveDOmega=2Pi/WaveTMax in the IFFT]
-           0.2   WaveDT         - Time step for incident wave calculations     (sec) [unused when WaveMod=0; 0.1<=WaveDT<=1.0 recommended; determines WaveOmegaMax=Pi/WaveDT in the IFFT]
-        1.2646   WaveHs         - Significant wave height of incident waves (meters) [used only when WaveMod=1, 2, or 3]
-            10   WaveTp         - Peak-spectral period of incident waves       (sec) [used only when WaveMod=1 or 2]
-"DEFAULT"        WavePkShp      - Peak-shape parameter of incident wave spectrum (-) or DEFAULT (string) [used only when WaveMod=2; use 1.0 for Pierson-Moskowitz]
-      0.314159   WvLowCOff      - Low  cut-off frequency or lower frequency limit of the wave spectrum beyond which the wave spectrum is zeroed (rad/s) [unused when WaveMod=0, 1, or 6]
-      1.570796   WvHiCOff       - High cut-off frequency or upper frequency limit of the wave spectrum beyond which the wave spectrum is zeroed (rad/s) [unused when WaveMod=0, 1, or 6]
-             0   WaveDir        - Incident wave propagation heading direction                         (degrees) [unused when WaveMod=0 or 6]
-             0   WaveDirMod     - Directional spreading function {0: none, 1: COS2S}                  (-)       [only used when WaveMod=2,3, or 4]
-             1   WaveDirSpread  - Wave direction spreading coefficient ( > 0 )                        (-)       [only used when WaveMod=2,3, or 4 and WaveDirMod=1]
-             1   WaveNDir       - Number of wave directions                                           (-)       [only used when WaveMod=2,3, or 4 and WaveDirMod=1; odd number only]
-             0   WaveDirRange   - Range of wave directions (full range: WaveDir +/- 1/2*WaveDirRange) (degrees) [only used when WaveMod=2,3,or 4 and WaveDirMod=1]
-     123456789   WaveSeed(1)    - First  random seed of incident waves [-2147483648 to 2147483647]    (-)       [unused when WaveMod=0, 5, or 6]
-        RANLUX   WaveSeed(2)    - Second random seed of incident waves [-2147483648 to 2147483647] for intrinsic pRNG, or an alternative pRNG: "RanLux"    (-)       [unused when WaveMod=0, 5, or 6]
-FALSE            WaveNDAmp      - Flag for normally distributed amplitudes                            (flag)    [only used when WaveMod=2, 3, or 4]
-""               WvKinFile      - Root name of externally generated wave data file(s)        (quoted string)    [used only when WaveMod=5 or 6]
-             1   NWaveElev      - Number of points where the incident wave elevations can be computed (-)       [maximum of 9 output locations]
-             0   WaveElevxi     - List of xi-coordinates for points where the incident wave elevations can be output (meters) [NWaveElev points, separated by commas or white space; usused if NWaveElev = 0]
-             0   WaveElevyi     - List of yi-coordinates for points where the incident wave elevations can be output (meters) [NWaveElev points, separated by commas or white space; usused if NWaveElev = 0]
----------------------- 2ND-ORDER WAVES ----------------------------------------- [unused with WaveMod=0 or 6]
-FALSE            WvDiffQTF      - Full difference-frequency 2nd-order wave kinematics (flag)
-FALSE            WvSumQTF       - Full summation-frequency  2nd-order wave kinematics (flag)
-             0   WvLowCOffD     - Low  frequency cutoff used in the difference-frequencies (rad/s) [Only used with a difference-frequency method]
-      1.256637   WvHiCOffD      - High frequency cutoff used in the difference-frequencies (rad/s) [Only used with a difference-frequency method]
-      0.618319   WvLowCOffS     - Low  frequency cutoff used in the summation-frequencies  (rad/s) [Only used with a summation-frequency  method]
-      3.141593   WvHiCOffS      - High frequency cutoff used in the summation-frequencies  (rad/s) [Only used with a summation-frequency  method]
----------------------- CURRENT ------------------------------------------------- [unused with WaveMod=6]
-             0   CurrMod        - Current profile model {0: none=no current, 1: standard, 2: user-defined from routine UserCurrent} (switch)
-             0   CurrSSV0       - Sub-surface current velocity at still water level  (m/s) [used only when CurrMod=1]
-"DEFAULT"        CurrSSDir      - Sub-surface current heading direction (degrees) or DEFAULT (string) [used only when CurrMod=1]
-            20   CurrNSRef      - Near-surface current reference depth            (meters) [used only when CurrMod=1]
-             0   CurrNSV0       - Near-surface current velocity at still water level (m/s) [used only when CurrMod=1]
-             0   CurrNSDir      - Near-surface current heading direction         (degrees) [used only when CurrMod=1]
-             0   CurrDIV        - Depth-independent current velocity                 (m/s) [used only when CurrMod=1]
-             0   CurrDIDir      - Depth-independent current heading direction    (degrees) [used only when CurrMod=1]
----------------------- FLOATING PLATFORM --------------------------------------- [unused with WaveMod=6]
-             1   PotMod         - Potential-flow model {0: none=no potential flow, 1: frequency-to-time-domain transforms based on WAMIT output, 2: fluid-impulse theory (FIT)} (switch)
-<<<<<<< HEAD
-             1   ExctnMod       - Wave-excitation model {0: no wave-excitation calculation, 1: DFT, 2: state-space} (switch) [only used when PotMod=1; STATE-SPACE REQUIRES *.ssexctn INPUT FILE]
-             1   RdtnMod        - Radiation memory-effect model {0: no memory-effect calculation, 1: convolution, 2: state-space} (switch) [only used when PotMod=1; STATE-SPACE REQUIRES *.ss INPUT FILE]
-            60   RdtnTMax       - Analysis time for wave radiation kernel calculations (sec) [only used when PotMod=1 and RdtnMod>0; determines RdtnDOmega=Pi/RdtnTMax in the cosine transform; MAKE SURE THIS IS LONG ENOUGH FOR THE RADIATION IMPULSE RESPONSE FUNCTIONS TO DECAY TO NEAR-ZERO FOR THE GIVEN PLATFORM!]
-        0.0125   RdtnDT         - Time step for wave radiation kernel calculations (sec) [only used when PotMod=1 and ExctnMod>0 or RdtnMod>0; DT<=RdtnDT<=0.1 recommended; determines RdtnOmegaMax=Pi/RdtnDT in the cosine transform]
-             1   NBody          - Number of WAMIT bodies to be used (-) [>=1; only used when PotMod=1. If NBodyMod=1, the WAMIT data contains a vector of size 6*NBody x 1 and matrices of size 6*NBody x 6*NBody; if NBodyMod>1, there are NBody sets of WAMIT data each with a vector of size 6 x 1 and matrices of size 6 x 6]
-             1   NBodyMod       - Body coupling model {1: include coupling terms between each body and NBody in HydroDyn equals NBODY in WAMIT, 2: neglect coupling terms between each body and NBODY=1 with XBODY=0 in WAMIT, 3: Neglect coupling terms between each body and NBODY=1 with XBODY=/0 in WAMIT} (switch) [only used when PotMod=1]
-"../5MW_Baseline/HydroData/marin_semi"    PotFile       - Root name of potential-flow model data; WAMIT output files containing the linear, nondimensionalized, hydrostatic restoring matrix (.hst), frequency-dependent hydrodynamic added mass matrix and damping matrix (.1), and frequency- and direction-dependent wave excitation force vector per unit wave amplitude (.3) (quoted string) [1 to NBody if NBodyMod>1] [MAKE SURE THE FREQUENCIES INHERENT IN THESE WAMIT FILES SPAN THE PHYSICALLY-SIGNIFICANT RANGE OF FREQUENCIES FOR THE GIVEN PLATFORM; THEY MUST CONTAIN THE ZERO- AND INFINITE-FREQUENCY LIMITS!]
-             1   WAMITULEN      - Characteristic body length scale used to redimensionalize WAMIT output (meters) [1 to NBody if NBodyMod>1] [only used when PotMod=1]
-           0.0   PtfmRefxt      - The xt offset of the body reference point(s) from (0,0,0) (meters) [1 to NBody] [only used when PotMod=1]
-           0.0   PtfmRefyt      - The yt offset of the body reference point(s) from (0,0,0) (meters) [1 to NBody] [only used when PotMod=1]
-           0.0   PtfmRefzt      - The zt offset of the body reference point(s) from (0,0,0) (meters) [1 to NBody] [only used when PotMod=1. If NBodyMod=2,PtfmRefzt=0.0]
-           0.0   PtfmRefztRot   - The rotation about zt of the body reference frame(s) from xt/yt (degrees) [1 to NBody] [only used when PotMod=1]
-         13917   PtfmVol0       - Displaced volume of water when the body is in its undisplaced position (m^3) [1 to NBody] [only used when PotMod=1; USE THE SAME VALUE COMPUTED BY WAMIT AS OUTPUT IN THE .OUT FILE!]
-           0.0   PtfmCOBxt      - The xt offset of the center of buoyancy (COB) from (0,0) (meters) [1 to NBody] [only used when PotMod=1]
-           0.0   PtfmCOByt      - The yt offset of the center of buoyancy (COB) from (0,0) (meters) [1 to NBody] [only used when PotMod=1]
-=======
-             0   ExctnMod       - Wave-excitation model {0: no wave-excitation calculation, 1: DFT, 2: state-space} (switch) [only used when PotMod=1; STATE-SPACE REQUIRES *.ssexctn INPUT FILE]
-             1   RdtnMod        - Radiation memory-effect model {0: no memory-effect calculation, 1: convolution, 2: state-space} (switch) [only used when PotMod=1; STATE-SPACE REQUIRES *.ss INPUT FILE]
-            60   RdtnTMax       - Analysis time for wave radiation kernel calculations (sec) [only used when PotMod=1; determines RdtnDOmega=Pi/RdtnTMax in the cosine transform; MAKE SURE THIS IS LONG ENOUGH FOR THE RADIATION IMPULSE RESPONSE FUNCTIONS TO DECAY TO NEAR-ZERO FOR THE GIVEN PLATFORM!]
-        0.0125   RdtnDT         - Time step for wave radiation kernel calculations (sec) [only used when PotMod=1; DT<=RdtnDT<=0.1 recommended; determines RdtnOmegaMax=Pi/RdtnDT in the cosine transform]
-             1   NBody          - Number of WAMIT bodies to be used (-) [>=1; only used when PotMod=1. If NBodyMod=1, the WAMIT data contains a vector of size 6*NBody x 1 and matrices of size 6*NBody x 6*NBody; if NBodyMod>1, there are NBody sets of WAMIT data each with a vector of size 6 x 1 and matrices of size 6 x 6]
-             1   NBodyMod       - Body coupling model {1: include coupling terms between each body and NBody in HydroDyn equals NBODY in WAMIT, 2: neglect coupling terms between each body and NBODY=1 with XBODY=0 in WAMIT, 3: Neglect coupling terms between each body and NBODY=1 with XBODY=/0 in WAMIT} (switch) [only used when PotMod=1]
-"../5MW_Baseline/HydroData/marin_semi"    PotFile        - Root name of potential-flow model data; WAMIT output files containing the linear, nondimensionalized, hydrostatic restoring matrix (.hst), frequency-dependent hydrodynamic added mass matrix and damping matrix (.1), and frequency- and direction-dependent wave excitation force vector per unit wave amplitude (.3) (quoted string) [MAKE SURE THE FREQUENCIES INHERENT IN THESE WAMIT FILES SPAN THE PHYSICALLY-SIGNIFICANT RANGE OF FREQUENCIES FOR THE GIVEN PLATFORM; THEY MUST CONTAIN THE ZERO- AND INFINITE-FREQUENCY LIMITS!]
-             1   WAMITULEN      - Characteristic body length scale used to redimensionalize WAMIT output (meters) [only used when PotMod=1]
-       0.0       PtfmRefxt      - The xt offset of the body reference point(s) from (0,0,0) (meters) [1 to NBody] [only used when PotMod=1]
-       0.0       PtfmRefyt      - The yt offset of the body reference point(s) from (0,0,0) (meters) [1 to NBody] [only used when PotMod=1]
-       0.0       PtfmRefzt      - The zt offset of the body reference point(s) from (0,0,0) (meters) [1 to NBody] [only used when PotMod=1. If NBodyMod=2,PtfmRefzt=0.0]
-       0.0       PtfmRefztRot   - The rotation about zt of the body reference frame(s) from xt/yt (degrees) [1 to NBody] [only used when PotMod=1]
-   13917.00      PtfmVol0       - Displaced volume of water when the body is in its undisplaced position (m^3) [1 to NBody] [only used when PotMod=1; USE THE SAME VALUE COMPUTED BY WAMIT AS OUTPUT IN THE .OUT FILE!]
-       0.0       PtfmCOBxt      - The xt offset of the center of buoyancy (COB) from (0,0) (meters) [1 to NBody] [only used when PotMod=1]
-       0.0       PtfmCOByt      - The yt offset of the center of buoyancy (COB) from (0,0) (meters) [1 to NBody] [only used when PotMod=1]
->>>>>>> f7cbb88c
----------------------- 2ND-ORDER FLOATING PLATFORM FORCES ---------------------- [unused with WaveMod=0 or 6, or PotMod=0 or 2]
-             0   MnDrift        - Mean-drift 2nd-order forces computed                                       {0: None; [7, 8, 9, 10, 11, or 12]: WAMIT file to use} [Only one of MnDrift, NewmanApp, or DiffQTF can be non-zero. If NBody>1, MnDrift  /=8]
-             0   NewmanApp      - Mean- and slow-drift 2nd-order forces computed with Newman's approximation {0: None; [7, 8, 9, 10, 11, or 12]: WAMIT file to use} [Only one of MnDrift, NewmanApp, or DiffQTF can be non-zero. If NBody>1, NewmanApp/=8. Used only when WaveDirMod=0]
-            12   DiffQTF        - Full difference-frequency 2nd-order forces computed with full QTF          {0: None; [10, 11, or 12]: WAMIT file to use}          [Only one of MnDrift, NewmanApp, or DiffQTF can be non-zero]
-            12   SumQTF         - Full summation -frequency 2nd-order forces computed with full QTF          {0: None; [10, 11, or 12]: WAMIT file to use}
----------------------- PLATFORM ADDITIONAL STIFFNESS AND DAMPING  -------------- [unused with PotMod=0 or 2]
-             0   AddF0    - Additional preload (N, N-m) [If NBodyMod=1, one size 6*NBody x 1 vector; if NBodyMod>1, NBody size 6 x 1 vectors]
-             0
-             0
-             0
-             0
-             0
-             0             0             0             0             0             0   AddCLin  - Additional linear stiffness (N/m, N/rad, N-m/m, N-m/rad)                     [If NBodyMod=1, one size 6*NBody x 6*NBody matrix; if NBodyMod>1, NBody size 6 x 6 matrices]
-             0             0             0             0             0             0
-             0             0             0             0             0             0
-             0             0             0    0             0             0
-             0             0             0             0    0             0
-             0             0             0             0             0             0
-             0             0             0             0             0             0   AddBLin  - Additional linear damping(N/(m/s), N/(rad/s), N-m/(m/s), N-m/(rad/s))        [If NBodyMod=1, one size 6*NBody x 6*NBody matrix; if NBodyMod>1, NBody size 6 x 6 matrices]
-             0             0             0             0             0             0
-             0             0             0             0             0             0
-             0             0             0             0             0             0
-             0             0             0             0             0             0
-             0             0             0             0             0             0
-             0             0             0             0             0             0   AddBQuad - Additional quadratic drag(N/(m/s)^2, N/(rad/s)^2, N-m(m/s)^2, N-m/(rad/s)^2) [If NBodyMod=1, one size 6*NBody x 6*NBody matrix; if NBodyMod>1, NBody size 6 x 6 matrices]
-             0             0             0             0             0             0
-             0             0             0             0             0             0
-             0             0             0             0             0             0
-             0             0             0             0             0             0
-             0             0             0             0             0             0
----------------------- AXIAL COEFFICIENTS --------------------------------------
-             2   NAxCoef        - Number of axial coefficients (-)
-AxCoefID  AxCd     AxCa     AxCp
-   (-)    (-)      (-)      (-)
-    1     0.00     0.00     1.00
-    2     9.60     0.00     1.00
----------------------- MEMBER JOINTS -------------------------------------------
-            44   NJoints        - Number of joints (-)   [must be exactly 0 or at least 2]
-JointID   Jointxi     Jointyi     Jointzi  JointAxID   JointOvrlp   [JointOvrlp= 0: do nothing at joint, 1: eliminate overlaps by calculating super member]
-   (-)     (m)         (m)         (m)        (-)       (switch)
-    1     0.00000     0.00000   -20.00000      1            0
-    2     0.00000     0.00000    10.00000      1            0
-    3    14.43376    25.00000   -14.00000      1            0
-    4    14.43376    25.00000    12.00000      1            0
-    5   -28.86751     0.00000   -14.00000      1            0
-    6   -28.86751     0.00000    12.00000      1            0
-    7    14.43376   -25.00000   -14.00000      1            0
-    8    14.43376   -25.00000    12.00000      1            0
-    9    14.43375    25.00000   -20.00000      2            0
-   10   -28.86750     0.00000   -20.00000      2            0
-   11    14.43375   -25.00000   -20.00000      2            0
-   12     9.23760    22.00000    10.00000      1            0
-   13   -23.67130     3.00000    10.00000      1            0
-   14   -23.67130    -3.00000    10.00000      1            0
-   15     9.23760   -22.00000    10.00000      1            0
-   16    14.43375   -19.00000    10.00000      1            0
-   17    14.43375    19.00000    10.00000      1            0
-   18     4.04145    19.00000   -17.00000      1            0
-   19   -18.47520     6.00000   -17.00000      1            0
-   20   -18.47520    -6.00000   -17.00000      1            0
-   21     4.04145   -19.00000   -17.00000      1            0
-   22    14.43375   -13.00000   -17.00000      1            0
-   23    14.43375    13.00000   -17.00000      1            0
-   24     1.62500     2.81500    10.00000      1            0
-   25    11.43376    19.80385    10.00000      1            0
-   26    -3.25000     0.00000    10.00000      1            0
-   27   -22.87000     0.00000    10.00000      1            0
-   28     1.62500    -2.81500    10.00000      1            0
-   29    11.43376   -19.80385    10.00000      1            0
-   30     1.62500     2.81500   -17.00000      1            0
-   31     8.43376    14.60770   -17.00000      1            0
-   32    -3.25000     0.00000   -17.00000      1            0
-   33   -16.87000     0.00000   -17.00000      1            0
-   34     1.62500    -2.81500   -17.00000      1            0
-   35     8.43376   -14.60770   -17.00000      1            0
-   36     1.62500     2.81500   -16.20000      1            0
-   37    11.43376    19.80385     9.13000      1            0
-   38    -3.25000     0.00000   -16.20000      1            0
-   39   -22.87000     0.00000     9.13000      1            0
-   40     1.62500    -2.81500   -16.20000      1            0
-   41    11.43376   -19.80385     9.13000      1            0
-   42    14.43376    25.00000   -19.94000      1            0
-   43   -28.86751     0.00000   -19.94000      1            0
-   44    14.43376   -25.00000   -19.94000      1            0
----------------------- MEMBER CROSS-SECTION PROPERTIES -------------------------
-             4   NPropSets      - Number of member property sets (-)
-PropSetID    PropD         PropThck
-   (-)        (m)            (m)
-    1        6.50000        0.03000          ! Main Column
-    2       12.00000        0.06000          ! Upper Columns
-    3       24.00000        0.06000          ! Base Columns
-    4        1.60000        0.01750          ! Pontoons
----------------------- SIMPLE HYDRODYNAMIC COEFFICIENTS (model 1) --------------
-<<<<<<< HEAD
-     SimplCd    SimplCdMG    SimplCa    SimplCaMG    SimplCp    SimplCpMG   SimplAxCa  SimplAxCaMG  SimplAxCp   SimplAxCpMG
-       (-)         (-)         (-)         (-)         (-)         (-)         (-)         (-)         (-)         (-)
-       0.00        0.00        0.00        0.00        1.00        1.00        0.00        0.00        1.00        1.00 
-=======
-     SimplCd    SimplCdMG    SimplCa    SimplCaMG    SimplCp    SimplCpMG   SimplAxCd  SimplAxCdMG  SimplAxCa  SimplAxCaMG  SimplAxCp   SimplAxCpMG
-       (-)         (-)         (-)         (-)         (-)         (-)         (-)         (-)         (-)         (-)         (-)         (-)
-       0.00        0.00        0.00        0.00        1.00        1.00        0.00        0.00        0.00        0.00        1.00        1.00
->>>>>>> f7cbb88c
----------------------- DEPTH-BASED HYDRODYNAMIC COEFFICIENTS (model 2) ---------
-             0   NCoefDpth       - Number of depth-dependent coefficients (-)
-Dpth      DpthCd   DpthCdMG   DpthCa   DpthCaMG       DpthCp   DpthCpMG   DpthAxCd   DpthAxCdMG      DpthAxCa   DpthAxCaMG       DpthAxCp   DpthAxCpMG
-(m)       (-)      (-)        (-)      (-)            (-)      (-)          (-)        (-)             (-)        (-)              (-)         (-)
----------------------- MEMBER-BASED HYDRODYNAMIC COEFFICIENTS (model 3) --------
-            25   NCoefMembers       - Number of member-based coefficients (-)
-<<<<<<< HEAD
-MemberID    MemberCd1     MemberCd2    MemberCdMG1   MemberCdMG2    MemberCa1     MemberCa2    MemberCaMG1   MemberCaMG2    MemberCp1     MemberCp2    MemberCpMG1   MemberCpMG2   MemberAxCa1   MemberAxCa2  MemberAxCaMG1 MemberAxCaMG2  MemberAxCp1  MemberAxCp2   MemberAxCpMG1   MemberAxCpMG2
-   (-)         (-)           (-)           (-)           (-)           (-)           (-)           (-)           (-)           (-)           (-)           (-)           (-)           (-)           (-)           (-)           (-)           (-)           (-)           (-)           (-)
-    1          0.56          0.56          0.00          0.00          0.00          0.00          0.00          0.00          0.00          0.00          0.00          0.00          0.00          0.00          0.00          0.00          0.00          0.00          0.00          0.00         ! Main Column 
-    2          0.61          0.61          0.00          0.00          0.00          0.00          0.00          0.00          0.00          0.00          0.00          0.00          0.00          0.00          0.00          0.00          0.00          0.00          0.00          0.00         ! Upper Column 1
-    3          0.61          0.61          0.00          0.00          0.00          0.00          0.00          0.00          0.00          0.00          0.00          0.00          0.00          0.00          0.00          0.00          0.00          0.00          0.00          0.00         ! Upper Column 2
-    4          0.61          0.61          0.00          0.00          0.00          0.00          0.00          0.00          0.00          0.00          0.00          0.00          0.00          0.00          0.00          0.00          0.00          0.00          0.00          0.00         ! Upper Column 3
-    5          0.68          0.68          0.00          0.00          0.00          0.00          0.00          0.00          0.00          0.00          0.00          0.00          0.00          0.00          0.00          0.00          0.00          0.00          0.00          0.00         ! Base Column 1
-    6          0.68          0.68          0.00          0.00          0.00          0.00          0.00          0.00          0.00          0.00          0.00          0.00          0.00          0.00          0.00          0.00          0.00          0.00          0.00          0.00         ! Base Column 2
-    7          0.68          0.68          0.00          0.00          0.00          0.00          0.00          0.00          0.00          0.00          0.00          0.00          0.00          0.00          0.00          0.00          0.00          0.00          0.00          0.00         ! Base Column 3
-   23          0.68          0.68          0.00          0.00          0.00          0.00          0.00          0.00          0.00          0.00          0.00          0.00          0.00          0.00          0.00          0.00          0.00          0.00          0.00          0.00         ! Base column cap 1
-   24          0.68          0.68          0.00          0.00          0.00          0.00          0.00          0.00          0.00          0.00          0.00          0.00          0.00          0.00          0.00          0.00          0.00          0.00          0.00          0.00         ! Base column cap 2
-   25          0.68          0.68          0.00          0.00          0.00          0.00          0.00          0.00          0.00          0.00          0.00          0.00          0.00          0.00          0.00          0.00          0.00          0.00          0.00          0.00         ! Base column cap 3
-    8          0.63          0.63          0.00          0.00          0.00          0.00          0.00          0.00          0.00          0.00          0.00          0.00          0.00          0.00          0.00          0.00          0.00          0.00          0.00          0.00         ! Delta Pontoon, Upper 1
-    9          0.63          0.63          0.00          0.00          0.00          0.00          0.00          0.00          0.00          0.00          0.00          0.00          0.00          0.00          0.00          0.00          0.00          0.00          0.00          0.00         ! Delta Pontoon, Upper 2
-   10          0.63          0.63          0.00          0.00          0.00          0.00          0.00          0.00          0.00          0.00          0.00          0.00          0.00          0.00          0.00          0.00          0.00          0.00          0.00          0.00         ! Delta Pontoon, Upper 3
-   11          0.63          0.63          0.00          0.00          0.00          0.00          0.00          0.00          0.00          0.00          0.00          0.00          0.00          0.00          0.00          0.00          0.00          0.00          0.00          0.00         ! Delta Pontoon, Lower 1
-   12          0.63          0.63          0.00          0.00          0.00          0.00          0.00          0.00          0.00          0.00          0.00          0.00          0.00          0.00          0.00          0.00          0.00          0.00          0.00          0.00         ! Delta Pontoon, Lower 2
-   13          0.63          0.63          0.00          0.00          0.00          0.00          0.00          0.00          0.00          0.00          0.00          0.00          0.00          0.00          0.00          0.00          0.00          0.00          0.00          0.00         ! Delta Pontoon, Lower 3
-   14          0.63          0.63          0.00          0.00          0.00          0.00          0.00          0.00          0.00          0.00          0.00          0.00          0.00          0.00          0.00          0.00          0.00          0.00          0.00          0.00         ! Y Pontoon, Upper 1
-   15          0.63          0.63          0.00          0.00          0.00          0.00          0.00          0.00          0.00          0.00          0.00          0.00          0.00          0.00          0.00          0.00          0.00          0.00          0.00          0.00         ! Y Pontoon, Upper 2
-   16          0.63          0.63          0.00          0.00          0.00          0.00          0.00          0.00          0.00          0.00          0.00          0.00          0.00          0.00          0.00          0.00          0.00          0.00          0.00          0.00         ! Y Pontoon, Upper 3
-   17          0.63          0.63          0.00          0.00          0.00          0.00          0.00          0.00          0.00          0.00          0.00          0.00          0.00          0.00          0.00          0.00          0.00          0.00          0.00          0.00         ! Y Pontoon, Lower 1
-   18          0.63          0.63          0.00          0.00          0.00          0.00          0.00          0.00          0.00          0.00          0.00          0.00          0.00          0.00          0.00          0.00          0.00          0.00          0.00          0.00         ! Y Pontoon, Lower 2
-   19          0.63          0.63          0.00          0.00          0.00          0.00          0.00          0.00          0.00          0.00          0.00          0.00          0.00          0.00          0.00          0.00          0.00          0.00          0.00          0.00         ! Y Pontoon, Lower 3
-   20          0.63          0.63          0.00          0.00          0.00          0.00          0.00          0.00          0.00          0.00          0.00          0.00          0.00          0.00          0.00          0.00          0.00          0.00          0.00          0.00         ! Cross Brace 1
-   21          0.63          0.63          0.00          0.00          0.00          0.00          0.00          0.00          0.00          0.00          0.00          0.00          0.00          0.00          0.00          0.00          0.00          0.00          0.00          0.00         ! Cross Brace 2
-   22          0.63          0.63          0.00          0.00          0.00          0.00          0.00          0.00          0.00          0.00          0.00          0.00          0.00          0.00          0.00          0.00          0.00          0.00          0.00          0.00         ! Cross Brace 3
-=======
-MemberID    MemberCd1     MemberCd2    MemberCdMG1   MemberCdMG2    MemberCa1     MemberCa2    MemberCaMG1   MemberCaMG2    MemberCp1     MemberCp2    MemberCpMG1   MemberCpMG2   MemberAxCd1   MemberAxCd2  MemberAxCdMG1 MemberAxCdMG2  MemberAxCa1   MemberAxCa2  MemberAxCaMG1 MemberAxCaMG2  MemberAxCp1  MemberAxCp2   MemberAxCpMG1   MemberAxCpMG2
-   (-)         (-)           (-)           (-)           (-)           (-)           (-)           (-)           (-)           (-)           (-)           (-)           (-)           (-)           (-)           (-)           (-)           (-)           (-)           (-)           (-)           (-)           (-)           (-)           (-)          ! Main Column
-    1          0.56          0.56          0.00          0.00          0.00          0.00          0.00          0.00          0.00          0.00          0.00          0.00          0.00          0.00          0.00          0.00          0.00          0.00          0.00          0.00          0.00          0.00          0.00          0.00         ! Upper Column 1
-    2          0.61          0.61          0.00          0.00          0.00          0.00          0.00          0.00          0.00          0.00          0.00          0.00          0.00          0.00          0.00          0.00          0.00          0.00          0.00          0.00          0.00          0.00          0.00          0.00         ! Upper Column 2
-    3          0.61          0.61          0.00          0.00          0.00          0.00          0.00          0.00          0.00          0.00          0.00          0.00          0.00          0.00          0.00          0.00          0.00          0.00          0.00          0.00          0.00          0.00          0.00          0.00         ! Upper Column 3
-    4          0.61          0.61          0.00          0.00          0.00          0.00          0.00          0.00          0.00          0.00          0.00          0.00          0.00          0.00          0.00          0.00          0.00          0.00          0.00          0.00          0.00          0.00          0.00          0.00         ! Base Column 1
-    5          0.68          0.68          0.00          0.00          0.00          0.00          0.00          0.00          0.00          0.00          0.00          0.00          0.00          0.00          0.00          0.00          0.00          0.00          0.00          0.00          0.00          0.00          0.00          0.00         ! Base Column 2
-    6          0.68          0.68          0.00          0.00          0.00          0.00          0.00          0.00          0.00          0.00          0.00          0.00          0.00          0.00          0.00          0.00          0.00          0.00          0.00          0.00          0.00          0.00          0.00          0.00         ! Base Column 3
-    7          0.68          0.68          0.00          0.00          0.00          0.00          0.00          0.00          0.00          0.00          0.00          0.00          0.00          0.00          0.00          0.00          0.00          0.00          0.00          0.00          0.00          0.00          0.00          0.00         ! Base column cap 1
-   23          0.68          0.68          0.00          0.00          0.00          0.00          0.00          0.00          0.00          0.00          0.00          0.00          0.00          0.00          0.00          0.00          0.00          0.00          0.00          0.00          0.00          0.00          0.00          0.00         ! Base column cap 2
-   24          0.68          0.68          0.00          0.00          0.00          0.00          0.00          0.00          0.00          0.00          0.00          0.00          0.00          0.00          0.00          0.00          0.00          0.00          0.00          0.00          0.00          0.00          0.00          0.00         ! Base column cap 3
-   25          0.68          0.68          0.00          0.00          0.00          0.00          0.00          0.00          0.00          0.00          0.00          0.00          0.00          0.00          0.00          0.00          0.00          0.00          0.00          0.00          0.00          0.00          0.00          0.00         ! Delta Pontoon, Upper 1
-    8          0.63          0.63          0.00          0.00          0.00          0.00          0.00          0.00          0.00          0.00          0.00          0.00          0.00          0.00          0.00          0.00          0.00          0.00          0.00          0.00          0.00          0.00          0.00          0.00         ! Delta Pontoon, Upper 2
-    9          0.63          0.63          0.00          0.00          0.00          0.00          0.00          0.00          0.00          0.00          0.00          0.00          0.00          0.00          0.00          0.00          0.00          0.00          0.00          0.00          0.00          0.00          0.00          0.00         ! Delta Pontoon, Upper 3
-   10          0.63          0.63          0.00          0.00          0.00          0.00          0.00          0.00          0.00          0.00          0.00          0.00          0.00          0.00          0.00          0.00          0.00          0.00          0.00          0.00          0.00          0.00          0.00          0.00         ! Delta Pontoon, Lower 1
-   11          0.63          0.63          0.00          0.00          0.00          0.00          0.00          0.00          0.00          0.00          0.00          0.00          0.00          0.00          0.00          0.00          0.00          0.00          0.00          0.00          0.00          0.00          0.00          0.00         ! Delta Pontoon, Lower 2
-   12          0.63          0.63          0.00          0.00          0.00          0.00          0.00          0.00          0.00          0.00          0.00          0.00          0.00          0.00          0.00          0.00          0.00          0.00          0.00          0.00          0.00          0.00          0.00          0.00         ! Delta Pontoon, Lower 3
-   13          0.63          0.63          0.00          0.00          0.00          0.00          0.00          0.00          0.00          0.00          0.00          0.00          0.00          0.00          0.00          0.00          0.00          0.00          0.00          0.00          0.00          0.00          0.00          0.00         ! Y Pontoon, Upper 1
-   14          0.63          0.63          0.00          0.00          0.00          0.00          0.00          0.00          0.00          0.00          0.00          0.00          0.00          0.00          0.00          0.00          0.00          0.00          0.00          0.00          0.00          0.00          0.00          0.00         ! Y Pontoon, Upper 2
-   15          0.63          0.63          0.00          0.00          0.00          0.00          0.00          0.00          0.00          0.00          0.00          0.00          0.00          0.00          0.00          0.00          0.00          0.00          0.00          0.00          0.00          0.00          0.00          0.00         ! Y Pontoon, Upper 3
-   16          0.63          0.63          0.00          0.00          0.00          0.00          0.00          0.00          0.00          0.00          0.00          0.00          0.00          0.00          0.00          0.00          0.00          0.00          0.00          0.00          0.00          0.00          0.00          0.00         ! Y Pontoon, Lower 1
-   17          0.63          0.63          0.00          0.00          0.00          0.00          0.00          0.00          0.00          0.00          0.00          0.00          0.00          0.00          0.00          0.00          0.00          0.00          0.00          0.00          0.00          0.00          0.00          0.00         ! Y Pontoon, Lower 2
-   18          0.63          0.63          0.00          0.00          0.00          0.00          0.00          0.00          0.00          0.00          0.00          0.00          0.00          0.00          0.00          0.00          0.00          0.00          0.00          0.00          0.00          0.00          0.00          0.00         ! Y Pontoon, Lower 3
-   19          0.63          0.63          0.00          0.00          0.00          0.00          0.00          0.00          0.00          0.00          0.00          0.00          0.00          0.00          0.00          0.00          0.00          0.00          0.00          0.00          0.00          0.00          0.00          0.00         ! Cross Brace 1
-   20          0.63          0.63          0.00          0.00          0.00          0.00          0.00          0.00          0.00          0.00          0.00          0.00          0.00          0.00          0.00          0.00          0.00          0.00          0.00          0.00          0.00          0.00          0.00          0.00         ! Cross Brace 2
-   21          0.63          0.63          0.00          0.00          0.00          0.00          0.00          0.00          0.00          0.00          0.00          0.00          0.00          0.00          0.00          0.00          0.00          0.00          0.00          0.00          0.00          0.00          0.00          0.00         ! Cross Brace 3
-   22          0.63          0.63          0.00          0.00          0.00          0.00          0.00          0.00          0.00          0.00          0.00          0.00          0.00          0.00          0.00          0.00          0.00          0.00          0.00          0.00          0.00          0.00          0.00          0.00
->>>>>>> f7cbb88c
--------------------- MEMBERS -------------------------------------------------
-            25   NMembers       - Number of members (-)
-MemberID  MJointID1  MJointID2  MPropSetID1  MPropSetID2  MDivSize   MCoefMod  PropPot   [MCoefMod=1: use simple coeff table, 2: use depth-based coeff table, 3: use member-based coeff table] [ PropPot/=0 if member is modeled with potential-flow theory]
-  (-)        (-)        (-)         (-)          (-)        (m)      (switch)   (flag)
-    1         1          2           1            1         1.0000      3        TRUE           ! Main Column
-    2         3          4           2            2         1.0000      3        TRUE           ! Upper Column 1
-    3         5          6           2            2         1.0000      3        TRUE           ! Upper Column 2
-    4         7          8           2            2         1.0000      3        TRUE           ! Upper Column 3
-    5        42          3           3            3         1.0000      3        TRUE           ! Base Column 1
-    6        43          5           3            3         1.0000      3        TRUE           ! Base Column 2
-    7        44          7           3            3         1.0000      3        TRUE           ! Base Column 3
-   23         9         42           3            3         1.0000      3        TRUE           ! Base column cap 1
-   24        10         43           3            3         1.0000      3        TRUE           ! Base column cap 2
-   25        11         44           3            3         1.0000      3        TRUE           ! Base column cap 3
-    8        12         13           4            4         1.0000      3        TRUE           ! Delta Pontoon, Upper 1
-    9        14         15           4            4         1.0000      3        TRUE           ! Delta Pontoon, Upper 2
-   10        16         17           4            4         1.0000      3        TRUE           ! Delta Pontoon, Upper 3
-   11        18         19           4            4         1.0000      3        TRUE           ! Delta Pontoon, Lower 1
-   12        20         21           4            4         1.0000      3        TRUE           ! Delta Pontoon, Lower 2
-   13        22         23           4            4         1.0000      3        TRUE           ! Delta Pontoon, Lower 3
-   14        24         25           4            4         1.0000      3        TRUE           ! Y Pontoon, Upper 1
-   15        26         27           4            4         1.0000      3        TRUE           ! Y Pontoon, Upper 2
-   16        28         29           4            4         1.0000      3        TRUE           ! Y Pontoon, Upper 3
-   17        30         31           4            4         1.0000      3        TRUE           ! Y Pontoon, Lower 1
-   18        32         33           4            4         1.0000      3        TRUE           ! Y Pontoon, Lower 2
-   19        34         35           4            4         1.0000      3        TRUE           ! Y Pontoon, Lower 3
-   20        36         37           4            4         1.0000      3        TRUE           ! Cross Brace 1
-   21        38         39           4            4         1.0000      3        TRUE           ! Cross Brace 2
-   22        40         41           4            4         1.0000      3        TRUE           ! Cross Brace 3
----------------------- FILLED MEMBERS ------------------------------------------
-             2   NFillGroups     - Number of filled member groups (-) [If FillDens = DEFAULT, then FillDens = WtrDens; FillFSLoc is related to MSL2SWL]
-FillNumM FillMList             FillFSLoc     FillDens
-(-)      (-)                   (m)           (kg/m^3)
-    3   2   3   4    -6.17           1025
-    3   5   6   7   -14.89           1025
----------------------- MARINE GROWTH -------------------------------------------
-             0   NMGDepths      - Number of marine-growth depths specified (-)
-MGDpth     MGThck       MGDens
-(m)        (m)         (kg/m^3)
----------------------- MEMBER OUTPUT LIST --------------------------------------
-             4   NMOutputs      - Number of member outputs (-) [must be < 10]
-MemberID   NOutLoc    NodeLocs [NOutLoc < 10; node locations are normalized distance from the start of the member, and must be >=0 and <= 1] [unused if NMOutputs=0]
-  (-)        (-)        (-)
-   2          4     0 0.03846 0.26923 0.30769  ! Z = -14m, -13m, -7m, -6m  :  member runs from Z=-14 to Z = 10 meters, member has 26 elements, each 1m long
-   3          4     0 0.03846 0.26923 0.30769  ! Z = -14m, -13m, -7m, -6m
-   5          4     0 0.16667 0.83333 1.0      ! Z = -19.94, -18.95, -14.99, -14.0   : member runs from Z= -19.94 to Z = -14.0, member has 6 elements, each  0.99m long
-   6          4     0 0.16667 0.83333 1.0      ! Z = -19.94, -18.95, -14.99, -14.0   : member runs from Z= -19.94 to Z = -14.0, member has 6 elements, each  0.99m long
----------------------- JOINT OUTPUT LIST ---------------------------------------
-             4   NJOutputs      - Number of joint outputs [Must be < 10]
-   3 5 42 43           JOutLst        - List of JointIDs which are to be output (-)[unused if NJOutputs=0]
----------------------- OUTPUT --------------------------------------------------
-True             HDSum          - Output a summary file [flag]
-False            OutAll         - Output all user-specified member and joint loads (only at each member end, not interior locations) [flag]
-             2   OutSwtch       - Output requested channels to: [1=Hydrodyn.out, 2=GlueCode.out, 3=both files]
-"E15.7e2"       OutFmt         - Output format for numerical results (quoted string) [not checked for validity!]
-"A11"            OutSFmt        - Output format for header strings (quoted string) [not checked for validity!]
----------------------- OUTPUT CHANNELS -----------------------------------------
-"Wave1Elev"               - Wave elevation at the platform reference point (0,  0)
-<<<<<<< HEAD
-"HydroFxi"
-"HydroFyi"
-"HydroFzi"
-"HydroMxi"
-"HydroMyi"
-"HydroMzi"
-"WRPSurge"
-"WRPSway"
-"WRPHeave"
-"WRPRoll"
-"WRPPitch"
-"WRPYaw"
-"WRPTVxi"
-"WRPTVyi"
-"WRPTVzi"
-"WRPRVxi"
-"WRPRVyi"
-"WRPRVzi"
-"WRPTAxi"
-"WRPTAyi"
-"WRPTAzi"
-"WRPRAxi"
-"WRPRAyi"
-"WRPRAzi"
-"WavesFxi"
-"WavesFyi"
-"WavesFzi"
-"WavesMxi"
-"WavesMyi"
-"WavesMzi"
-"HdrStcFxi"
-"HdrStcFyi"
-"HdrStcFzi"
-"HdrStcMxi"
-"HdrStcMyi"
-"HdrStcMzi"
-"RdtnFxi"
-"RdtnFyi"
-"RdtnFzi"
-"RdtnMxi"
-"RdtnMyi"
-"RdtnMzi"
-END of output channels and end of file. (the word "END" must appear in the first 3 columns of this line)
-
-
-=======
-"HydroFxi, HydroFyi, HydroFzi"
-"HydroMxi, HydroMyi, HydroMzi"         
-"J1FBFxi, J1FBFyi, J1FBFzi, J1MBFxi, J1MBFyi, J1MBFzi" 
-"J2FBFxi, J2FBFyi, J2FBFzi, J2MBFxi, J2MBFyi, J2MBFzi" 
-"J3FBFxi, J3FBFyi, J3FBFzi, J3MBFxi, J3MBFyi, J3MBFzi" 
-"J4FBFxi, J4FBFyi, J4FBFzi, J4MBFxi, J4MBFyi, J4MBFzi" 
-"M1N1FBFxi, M1N1FBFyi, M1N1FBFzi, M1N1MBFxi, M1N1MBFyi, M1N1MBFzi" 
-"M1N2FBFxi, M1N2FBFyi, M1N2FBFzi, M1N2MBFxi, M1N2MBFyi, M1N2MBFzi"
-"M1N3FBFxi, M1N3FBFyi, M1N3FBFzi, M1N3MBFxi, M1N3MBFyi, M1N3MBFzi"
-"M1N4FBFxi, M1N4FBFyi, M1N4FBFzi, M1N4MBFxi, M1N4MBFyi, M1N4MBFzi"  
-"M2N1FBFxi, M2N1FBFyi, M2N1FBFzi, M2N1MBFxi, M2N1MBFyi, M2N1MBFzi" 
-"M2N2FBFxi, M2N2FBFyi, M2N2FBFzi, M2N2MBFxi, M2N2MBFyi, M2N2MBFzi"
-"M2N3FBFxi, M2N3FBFyi, M2N3FBFzi, M2N3MBFxi, M2N3MBFyi, M2N3MBFzi"
-"M2N4FBFxi, M2N4FBFyi, M2N4FBFzi, M2N4MBFxi, M2N4MBFyi, M2N4MBFzi"
-"M3N1FBFxi, M3N1FBFyi, M3N1FBFzi, M3N1MBFxi, M3N1MBFyi, M3N1MBFzi" 
-"M3N2FBFxi, M3N2FBFyi, M3N2FBFzi, M3N2MBFxi, M3N2MBFyi, M3N2MBFzi"
-"M3N3FBFxi, M3N3FBFyi, M3N3FBFzi, M3N3MBFxi, M3N3MBFyi, M3N3MBFzi"
-"M3N4FBFxi, M3N4FBFyi, M3N4FBFzi, M3N4MBFxi, M3N4MBFyi, M3N4MBFzi"
-"M4N1FBFxi, M4N1FBFyi, M4N1FBFzi, M4N1MBFxi, M4N1MBFyi, M4N1MBFzi" 
-"M4N2FBFxi, M4N2FBFyi, M4N2FBFzi, M4N2MBFxi, M4N2MBFyi, M4N2MBFzi"
-"M4N3FBFxi, M4N3FBFyi, M4N3FBFzi, M4N3MBFxi, M4N3MBFyi, M4N3MBFzi"
-"M4N4FBFxi, M4N4FBFyi, M4N4FBFzi, M4N4MBFxi, M4N4MBFyi, M4N4MBFzi"
-END of output channels and end of file. (the word "END" must appear in the first 3 columns of this line)
-
->>>>>>> f7cbb88c
+------- HydroDyn Input File ----------------------------------------------------
+NREL 5.0 MW offshore baseline floating platform HydroDyn input properties for the OC4 Semi-submersible.
+False            Echo           - Echo the input file data (flag)
+---------------------- ENVIRONMENTAL CONDITIONS --------------------------------
+          1025   WtrDens        - Water density (kg/m^3)
+           200   WtrDpth        - Water depth (meters)
+             0   MSL2SWL        - Offset between still-water level and mean sea level (meters) [positive upward; unused when WaveMod = 6; must be zero if PotMod=1 or 2]
+---------------------- WAVES ---------------------------------------------------
+             3   WaveMod        - Incident wave kinematics model {0: none=still water, 1: regular (periodic), 1P#: regular with user-specified phase, 2: JONSWAP/Pierson-Moskowitz spectrum (irregular), 3: White noise spectrum (irregular), 4: user-defined spectrum from routine UserWaveSpctrm (irregular), 5: Externally generated wave-elevation time series, 6: Externally generated full wave-kinematics time series [option 6 is invalid for PotMod/=0]} (switch)
+             0   WaveStMod      - Model for stretching incident wave kinematics to instantaneous free surface {0: none=no stretching, 1: vertical stretching, 2: extrapolation stretching, 3: Wheeler stretching} (switch) [unused when WaveMod=0 or when PotMod/=0]
+          4600   WaveTMax       - Analysis time for incident wave calculations (sec) [unused when WaveMod=0; determines WaveDOmega=2Pi/WaveTMax in the IFFT]
+           0.2   WaveDT         - Time step for incident wave calculations     (sec) [unused when WaveMod=0; 0.1<=WaveDT<=1.0 recommended; determines WaveOmegaMax=Pi/WaveDT in the IFFT]
+        1.2646   WaveHs         - Significant wave height of incident waves (meters) [used only when WaveMod=1, 2, or 3]
+            10   WaveTp         - Peak-spectral period of incident waves       (sec) [used only when WaveMod=1 or 2]
+"DEFAULT"        WavePkShp      - Peak-shape parameter of incident wave spectrum (-) or DEFAULT (string) [used only when WaveMod=2; use 1.0 for Pierson-Moskowitz]
+      0.314159   WvLowCOff      - Low  cut-off frequency or lower frequency limit of the wave spectrum beyond which the wave spectrum is zeroed (rad/s) [unused when WaveMod=0, 1, or 6]
+      1.570796   WvHiCOff       - High cut-off frequency or upper frequency limit of the wave spectrum beyond which the wave spectrum is zeroed (rad/s) [unused when WaveMod=0, 1, or 6]
+             0   WaveDir        - Incident wave propagation heading direction                         (degrees) [unused when WaveMod=0 or 6]
+             0   WaveDirMod     - Directional spreading function {0: none, 1: COS2S}                  (-)       [only used when WaveMod=2,3, or 4]
+             1   WaveDirSpread  - Wave direction spreading coefficient ( > 0 )                        (-)       [only used when WaveMod=2,3, or 4 and WaveDirMod=1]
+             1   WaveNDir       - Number of wave directions                                           (-)       [only used when WaveMod=2,3, or 4 and WaveDirMod=1; odd number only]
+             0   WaveDirRange   - Range of wave directions (full range: WaveDir +/- 1/2*WaveDirRange) (degrees) [only used when WaveMod=2,3,or 4 and WaveDirMod=1]
+     123456789   WaveSeed(1)    - First  random seed of incident waves [-2147483648 to 2147483647]    (-)       [unused when WaveMod=0, 5, or 6]
+        RANLUX   WaveSeed(2)    - Second random seed of incident waves [-2147483648 to 2147483647] for intrinsic pRNG, or an alternative pRNG: "RanLux"    (-)       [unused when WaveMod=0, 5, or 6]
+FALSE            WaveNDAmp      - Flag for normally distributed amplitudes                            (flag)    [only used when WaveMod=2, 3, or 4]
+""               WvKinFile      - Root name of externally generated wave data file(s)        (quoted string)    [used only when WaveMod=5 or 6]
+             1   NWaveElev      - Number of points where the incident wave elevations can be computed (-)       [maximum of 9 output locations]
+             0   WaveElevxi     - List of xi-coordinates for points where the incident wave elevations can be output (meters) [NWaveElev points, separated by commas or white space; usused if NWaveElev = 0]
+             0   WaveElevyi     - List of yi-coordinates for points where the incident wave elevations can be output (meters) [NWaveElev points, separated by commas or white space; usused if NWaveElev = 0]
+---------------------- 2ND-ORDER WAVES ----------------------------------------- [unused with WaveMod=0 or 6]
+FALSE            WvDiffQTF      - Full difference-frequency 2nd-order wave kinematics (flag)
+FALSE            WvSumQTF       - Full summation-frequency  2nd-order wave kinematics (flag)
+             0   WvLowCOffD     - Low  frequency cutoff used in the difference-frequencies (rad/s) [Only used with a difference-frequency method]
+      1.256637   WvHiCOffD      - High frequency cutoff used in the difference-frequencies (rad/s) [Only used with a difference-frequency method]
+      0.618319   WvLowCOffS     - Low  frequency cutoff used in the summation-frequencies  (rad/s) [Only used with a summation-frequency  method]
+      3.141593   WvHiCOffS      - High frequency cutoff used in the summation-frequencies  (rad/s) [Only used with a summation-frequency  method]
+---------------------- CURRENT ------------------------------------------------- [unused with WaveMod=6]
+             0   CurrMod        - Current profile model {0: none=no current, 1: standard, 2: user-defined from routine UserCurrent} (switch)
+             0   CurrSSV0       - Sub-surface current velocity at still water level  (m/s) [used only when CurrMod=1]
+"DEFAULT"        CurrSSDir      - Sub-surface current heading direction (degrees) or DEFAULT (string) [used only when CurrMod=1]
+            20   CurrNSRef      - Near-surface current reference depth            (meters) [used only when CurrMod=1]
+             0   CurrNSV0       - Near-surface current velocity at still water level (m/s) [used only when CurrMod=1]
+             0   CurrNSDir      - Near-surface current heading direction         (degrees) [used only when CurrMod=1]
+             0   CurrDIV        - Depth-independent current velocity                 (m/s) [used only when CurrMod=1]
+             0   CurrDIDir      - Depth-independent current heading direction    (degrees) [used only when CurrMod=1]
+---------------------- FLOATING PLATFORM --------------------------------------- [unused with WaveMod=6]
+             1   PotMod         - Potential-flow model {0: none=no potential flow, 1: frequency-to-time-domain transforms based on WAMIT output, 2: fluid-impulse theory (FIT)} (switch)
+             1   ExctnMod       - Wave-excitation model {0: no wave-excitation calculation, 1: DFT, 2: state-space} (switch) [only used when PotMod=1; STATE-SPACE REQUIRES *.ssexctn INPUT FILE]
+             1   RdtnMod        - Radiation memory-effect model {0: no memory-effect calculation, 1: convolution, 2: state-space} (switch) [only used when PotMod=1; STATE-SPACE REQUIRES *.ss INPUT FILE]
+            60   RdtnTMax       - Analysis time for wave radiation kernel calculations (sec) [only used when PotMod=1 and RdtnMod>0; determines RdtnDOmega=Pi/RdtnTMax in the cosine transform; MAKE SURE THIS IS LONG ENOUGH FOR THE RADIATION IMPULSE RESPONSE FUNCTIONS TO DECAY TO NEAR-ZERO FOR THE GIVEN PLATFORM!]
+        0.0125   RdtnDT         - Time step for wave radiation kernel calculations (sec) [only used when PotMod=1 and ExctnMod>0 or RdtnMod>0; DT<=RdtnDT<=0.1 recommended; determines RdtnOmegaMax=Pi/RdtnDT in the cosine transform]
+             1   NBody          - Number of WAMIT bodies to be used (-) [>=1; only used when PotMod=1. If NBodyMod=1, the WAMIT data contains a vector of size 6*NBody x 1 and matrices of size 6*NBody x 6*NBody; if NBodyMod>1, there are NBody sets of WAMIT data each with a vector of size 6 x 1 and matrices of size 6 x 6]
+             1   NBodyMod       - Body coupling model {1: include coupling terms between each body and NBody in HydroDyn equals NBODY in WAMIT, 2: neglect coupling terms between each body and NBODY=1 with XBODY=0 in WAMIT, 3: Neglect coupling terms between each body and NBODY=1 with XBODY=/0 in WAMIT} (switch) [only used when PotMod=1]
+"../5MW_Baseline/HydroData/marin_semi"    PotFile       - Root name of potential-flow model data; WAMIT output files containing the linear, nondimensionalized, hydrostatic restoring matrix (.hst), frequency-dependent hydrodynamic added mass matrix and damping matrix (.1), and frequency- and direction-dependent wave excitation force vector per unit wave amplitude (.3) (quoted string) [1 to NBody if NBodyMod>1] [MAKE SURE THE FREQUENCIES INHERENT IN THESE WAMIT FILES SPAN THE PHYSICALLY-SIGNIFICANT RANGE OF FREQUENCIES FOR THE GIVEN PLATFORM; THEY MUST CONTAIN THE ZERO- AND INFINITE-FREQUENCY LIMITS!]
+             1   WAMITULEN      - Characteristic body length scale used to redimensionalize WAMIT output (meters) [1 to NBody if NBodyMod>1] [only used when PotMod=1]
+           0.0   PtfmRefxt      - The xt offset of the body reference point(s) from (0,0,0) (meters) [1 to NBody] [only used when PotMod=1]
+           0.0   PtfmRefyt      - The yt offset of the body reference point(s) from (0,0,0) (meters) [1 to NBody] [only used when PotMod=1]
+           0.0   PtfmRefzt      - The zt offset of the body reference point(s) from (0,0,0) (meters) [1 to NBody] [only used when PotMod=1. If NBodyMod=2,PtfmRefzt=0.0]
+           0.0   PtfmRefztRot   - The rotation about zt of the body reference frame(s) from xt/yt (degrees) [1 to NBody] [only used when PotMod=1]
+         13917   PtfmVol0       - Displaced volume of water when the body is in its undisplaced position (m^3) [1 to NBody] [only used when PotMod=1; USE THE SAME VALUE COMPUTED BY WAMIT AS OUTPUT IN THE .OUT FILE!]
+           0.0   PtfmCOBxt      - The xt offset of the center of buoyancy (COB) from (0,0) (meters) [1 to NBody] [only used when PotMod=1]
+           0.0   PtfmCOByt      - The yt offset of the center of buoyancy (COB) from (0,0) (meters) [1 to NBody] [only used when PotMod=1]
+---------------------- 2ND-ORDER FLOATING PLATFORM FORCES ---------------------- [unused with WaveMod=0 or 6, or PotMod=0 or 2]
+             0   MnDrift        - Mean-drift 2nd-order forces computed                                       {0: None; [7, 8, 9, 10, 11, or 12]: WAMIT file to use} [Only one of MnDrift, NewmanApp, or DiffQTF can be non-zero. If NBody>1, MnDrift  /=8]
+             0   NewmanApp      - Mean- and slow-drift 2nd-order forces computed with Newman's approximation {0: None; [7, 8, 9, 10, 11, or 12]: WAMIT file to use} [Only one of MnDrift, NewmanApp, or DiffQTF can be non-zero. If NBody>1, NewmanApp/=8. Used only when WaveDirMod=0]
+            12   DiffQTF        - Full difference-frequency 2nd-order forces computed with full QTF          {0: None; [10, 11, or 12]: WAMIT file to use}          [Only one of MnDrift, NewmanApp, or DiffQTF can be non-zero]
+            12   SumQTF         - Full summation -frequency 2nd-order forces computed with full QTF          {0: None; [10, 11, or 12]: WAMIT file to use}
+---------------------- PLATFORM ADDITIONAL STIFFNESS AND DAMPING  -------------- [unused with PotMod=0 or 2]
+             0   AddF0    - Additional preload (N, N-m) [If NBodyMod=1, one size 6*NBody x 1 vector; if NBodyMod>1, NBody size 6 x 1 vectors]
+             0
+             0
+             0
+             0
+             0
+             0             0             0             0             0             0   AddCLin  - Additional linear stiffness (N/m, N/rad, N-m/m, N-m/rad)                     [If NBodyMod=1, one size 6*NBody x 6*NBody matrix; if NBodyMod>1, NBody size 6 x 6 matrices]
+             0             0             0             0             0             0
+             0             0             0             0             0             0
+             0             0             0    1451298897             0             0
+             0             0             0             0    1451298897             0
+             0             0             0             0             0             0
+             0             0             0             0             0             0   AddBLin  - Additional linear damping(N/(m/s), N/(rad/s), N-m/(m/s), N-m/(rad/s))        [If NBodyMod=1, one size 6*NBody x 6*NBody matrix; if NBodyMod>1, NBody size 6 x 6 matrices]
+             0             0             0             0             0             0
+             0             0             0             0             0             0
+             0             0             0             0             0             0
+             0             0             0             0             0             0
+             0             0             0             0             0             0
+             0             0             0             0             0             0   AddBQuad - Additional quadratic drag(N/(m/s)^2, N/(rad/s)^2, N-m(m/s)^2, N-m/(rad/s)^2) [If NBodyMod=1, one size 6*NBody x 6*NBody matrix; if NBodyMod>1, NBody size 6 x 6 matrices]
+             0             0             0             0             0             0
+             0             0             0             0             0             0
+             0             0             0             0             0             0
+             0             0             0             0             0             0
+             0             0             0             0             0             0
+---------------------- AXIAL COEFFICIENTS --------------------------------------
+             2   NAxCoef        - Number of axial coefficients (-)
+AxCoefID  AxCd     AxCa     AxCp
+   (-)    (-)      (-)      (-)
+    1     0.00     0.00     1.00
+    2     9.60     0.00     1.00
+---------------------- MEMBER JOINTS -------------------------------------------
+            44   NJoints        - Number of joints (-)   [must be exactly 0 or at least 2]
+JointID   Jointxi     Jointyi     Jointzi  JointAxID   JointOvrlp   [JointOvrlp= 0: do nothing at joint, 1: eliminate overlaps by calculating super member]
+   (-)     (m)         (m)         (m)        (-)       (switch)
+    1     0.00000     0.00000   -20.00000      1            0
+    2     0.00000     0.00000    10.00000      1            0
+    3    14.43376    25.00000   -14.00000      1            0
+    4    14.43376    25.00000    12.00000      1            0
+    5   -28.86751     0.00000   -14.00000      1            0
+    6   -28.86751     0.00000    12.00000      1            0
+    7    14.43376   -25.00000   -14.00000      1            0
+    8    14.43376   -25.00000    12.00000      1            0
+    9    14.43375    25.00000   -20.00000      2            0
+   10   -28.86750     0.00000   -20.00000      2            0
+   11    14.43375   -25.00000   -20.00000      2            0
+   12     9.23760    22.00000    10.00000      1            0
+   13   -23.67130     3.00000    10.00000      1            0
+   14   -23.67130    -3.00000    10.00000      1            0
+   15     9.23760   -22.00000    10.00000      1            0
+   16    14.43375   -19.00000    10.00000      1            0
+   17    14.43375    19.00000    10.00000      1            0
+   18     4.04145    19.00000   -17.00000      1            0
+   19   -18.47520     6.00000   -17.00000      1            0
+   20   -18.47520    -6.00000   -17.00000      1            0
+   21     4.04145   -19.00000   -17.00000      1            0
+   22    14.43375   -13.00000   -17.00000      1            0
+   23    14.43375    13.00000   -17.00000      1            0
+   24     1.62500     2.81500    10.00000      1            0
+   25    11.43376    19.80385    10.00000      1            0
+   26    -3.25000     0.00000    10.00000      1            0
+   27   -22.87000     0.00000    10.00000      1            0
+   28     1.62500    -2.81500    10.00000      1            0
+   29    11.43376   -19.80385    10.00000      1            0
+   30     1.62500     2.81500   -17.00000      1            0
+   31     8.43376    14.60770   -17.00000      1            0
+   32    -3.25000     0.00000   -17.00000      1            0
+   33   -16.87000     0.00000   -17.00000      1            0
+   34     1.62500    -2.81500   -17.00000      1            0
+   35     8.43376   -14.60770   -17.00000      1            0
+   36     1.62500     2.81500   -16.20000      1            0
+   37    11.43376    19.80385     9.13000      1            0
+   38    -3.25000     0.00000   -16.20000      1            0
+   39   -22.87000     0.00000     9.13000      1            0
+   40     1.62500    -2.81500   -16.20000      1            0
+   41    11.43376   -19.80385     9.13000      1            0
+   42    14.43376    25.00000   -19.94000      1            0
+   43   -28.86751     0.00000   -19.94000      1            0
+   44    14.43376   -25.00000   -19.94000      1            0
+---------------------- MEMBER CROSS-SECTION PROPERTIES -------------------------
+             4   NPropSets      - Number of member property sets (-)
+PropSetID    PropD         PropThck
+   (-)        (m)            (m)
+    1        6.50000        0.03000          ! Main Column
+    2       12.00000        0.06000          ! Upper Columns
+    3       24.00000        0.06000          ! Base Columns
+    4        1.60000        0.01750          ! Pontoons
+---------------------- SIMPLE HYDRODYNAMIC COEFFICIENTS (model 1) --------------
+     SimplCd    SimplCdMG    SimplCa    SimplCaMG    SimplCp    SimplCpMG   SimplAxCd  SimplAxCdMG  SimplAxCa  SimplAxCaMG  SimplAxCp   SimplAxCpMG
+       (-)         (-)         (-)         (-)         (-)         (-)         (-)         (-)         (-)         (-)         (-)         (-)
+       0.00        0.00        0.00        0.00        1.00        1.00        0.00        0.00        0.00        0.00        1.00        1.00
+---------------------- DEPTH-BASED HYDRODYNAMIC COEFFICIENTS (model 2) ---------
+             0   NCoefDpth       - Number of depth-dependent coefficients (-)
+Dpth      DpthCd   DpthCdMG   DpthCa   DpthCaMG       DpthCp   DpthCpMG   DpthAxCd   DpthAxCdMG      DpthAxCa   DpthAxCaMG       DpthAxCp   DpthAxCpMG
+(m)       (-)      (-)        (-)      (-)            (-)      (-)          (-)        (-)             (-)        (-)              (-)         (-)
+---------------------- MEMBER-BASED HYDRODYNAMIC COEFFICIENTS (model 3) --------
+            25   NCoefMembers       - Number of member-based coefficients (-)
+MemberID    MemberCd1     MemberCd2    MemberCdMG1   MemberCdMG2    MemberCa1     MemberCa2    MemberCaMG1   MemberCaMG2    MemberCp1     MemberCp2    MemberCpMG1   MemberCpMG2   MemberAxCd1   MemberAxCd2  MemberAxCdMG1 MemberAxCdMG2  MemberAxCa1   MemberAxCa2  MemberAxCaMG1 MemberAxCaMG2  MemberAxCp1  MemberAxCp2   MemberAxCpMG1   MemberAxCpMG2
+   (-)         (-)           (-)           (-)           (-)           (-)           (-)           (-)           (-)           (-)           (-)           (-)           (-)           (-)           (-)           (-)           (-)           (-)           (-)           (-)           (-)           (-)           (-)           (-)           (-)          ! Main Column
+    1          0.56          0.56          0.00          0.00          0.00          0.00          0.00          0.00          0.00          0.00          0.00          0.00          0.00          0.00          0.00          0.00          0.00          0.00          0.00          0.00          0.00          0.00          0.00          0.00         ! Upper Column 1
+    2          0.61          0.61          0.00          0.00          0.00          0.00          0.00          0.00          0.00          0.00          0.00          0.00          0.00          0.00          0.00          0.00          0.00          0.00          0.00          0.00          0.00          0.00          0.00          0.00         ! Upper Column 2
+    3          0.61          0.61          0.00          0.00          0.00          0.00          0.00          0.00          0.00          0.00          0.00          0.00          0.00          0.00          0.00          0.00          0.00          0.00          0.00          0.00          0.00          0.00          0.00          0.00         ! Upper Column 3
+    4          0.61          0.61          0.00          0.00          0.00          0.00          0.00          0.00          0.00          0.00          0.00          0.00          0.00          0.00          0.00          0.00          0.00          0.00          0.00          0.00          0.00          0.00          0.00          0.00         ! Base Column 1
+    5          0.68          0.68          0.00          0.00          0.00          0.00          0.00          0.00          0.00          0.00          0.00          0.00          0.00          0.00          0.00          0.00          0.00          0.00          0.00          0.00          0.00          0.00          0.00          0.00         ! Base Column 2
+    6          0.68          0.68          0.00          0.00          0.00          0.00          0.00          0.00          0.00          0.00          0.00          0.00          0.00          0.00          0.00          0.00          0.00          0.00          0.00          0.00          0.00          0.00          0.00          0.00         ! Base Column 3
+    7          0.68          0.68          0.00          0.00          0.00          0.00          0.00          0.00          0.00          0.00          0.00          0.00          0.00          0.00          0.00          0.00          0.00          0.00          0.00          0.00          0.00          0.00          0.00          0.00         ! Base column cap 1
+   23          0.68          0.68          0.00          0.00          0.00          0.00          0.00          0.00          0.00          0.00          0.00          0.00          0.00          0.00          0.00          0.00          0.00          0.00          0.00          0.00          0.00          0.00          0.00          0.00         ! Base column cap 2
+   24          0.68          0.68          0.00          0.00          0.00          0.00          0.00          0.00          0.00          0.00          0.00          0.00          0.00          0.00          0.00          0.00          0.00          0.00          0.00          0.00          0.00          0.00          0.00          0.00         ! Base column cap 3
+   25          0.68          0.68          0.00          0.00          0.00          0.00          0.00          0.00          0.00          0.00          0.00          0.00          0.00          0.00          0.00          0.00          0.00          0.00          0.00          0.00          0.00          0.00          0.00          0.00         ! Delta Pontoon, Upper 1
+    8          0.63          0.63          0.00          0.00          0.00          0.00          0.00          0.00          0.00          0.00          0.00          0.00          0.00          0.00          0.00          0.00          0.00          0.00          0.00          0.00          0.00          0.00          0.00          0.00         ! Delta Pontoon, Upper 2
+    9          0.63          0.63          0.00          0.00          0.00          0.00          0.00          0.00          0.00          0.00          0.00          0.00          0.00          0.00          0.00          0.00          0.00          0.00          0.00          0.00          0.00          0.00          0.00          0.00         ! Delta Pontoon, Upper 3
+   10          0.63          0.63          0.00          0.00          0.00          0.00          0.00          0.00          0.00          0.00          0.00          0.00          0.00          0.00          0.00          0.00          0.00          0.00          0.00          0.00          0.00          0.00          0.00          0.00         ! Delta Pontoon, Lower 1
+   11          0.63          0.63          0.00          0.00          0.00          0.00          0.00          0.00          0.00          0.00          0.00          0.00          0.00          0.00          0.00          0.00          0.00          0.00          0.00          0.00          0.00          0.00          0.00          0.00         ! Delta Pontoon, Lower 2
+   12          0.63          0.63          0.00          0.00          0.00          0.00          0.00          0.00          0.00          0.00          0.00          0.00          0.00          0.00          0.00          0.00          0.00          0.00          0.00          0.00          0.00          0.00          0.00          0.00         ! Delta Pontoon, Lower 3
+   13          0.63          0.63          0.00          0.00          0.00          0.00          0.00          0.00          0.00          0.00          0.00          0.00          0.00          0.00          0.00          0.00          0.00          0.00          0.00          0.00          0.00          0.00          0.00          0.00         ! Y Pontoon, Upper 1
+   14          0.63          0.63          0.00          0.00          0.00          0.00          0.00          0.00          0.00          0.00          0.00          0.00          0.00          0.00          0.00          0.00          0.00          0.00          0.00          0.00          0.00          0.00          0.00          0.00         ! Y Pontoon, Upper 2
+   15          0.63          0.63          0.00          0.00          0.00          0.00          0.00          0.00          0.00          0.00          0.00          0.00          0.00          0.00          0.00          0.00          0.00          0.00          0.00          0.00          0.00          0.00          0.00          0.00         ! Y Pontoon, Upper 3
+   16          0.63          0.63          0.00          0.00          0.00          0.00          0.00          0.00          0.00          0.00          0.00          0.00          0.00          0.00          0.00          0.00          0.00          0.00          0.00          0.00          0.00          0.00          0.00          0.00         ! Y Pontoon, Lower 1
+   17          0.63          0.63          0.00          0.00          0.00          0.00          0.00          0.00          0.00          0.00          0.00          0.00          0.00          0.00          0.00          0.00          0.00          0.00          0.00          0.00          0.00          0.00          0.00          0.00         ! Y Pontoon, Lower 2
+   18          0.63          0.63          0.00          0.00          0.00          0.00          0.00          0.00          0.00          0.00          0.00          0.00          0.00          0.00          0.00          0.00          0.00          0.00          0.00          0.00          0.00          0.00          0.00          0.00         ! Y Pontoon, Lower 3
+   19          0.63          0.63          0.00          0.00          0.00          0.00          0.00          0.00          0.00          0.00          0.00          0.00          0.00          0.00          0.00          0.00          0.00          0.00          0.00          0.00          0.00          0.00          0.00          0.00         ! Cross Brace 1
+   20          0.63          0.63          0.00          0.00          0.00          0.00          0.00          0.00          0.00          0.00          0.00          0.00          0.00          0.00          0.00          0.00          0.00          0.00          0.00          0.00          0.00          0.00          0.00          0.00         ! Cross Brace 2
+   21          0.63          0.63          0.00          0.00          0.00          0.00          0.00          0.00          0.00          0.00          0.00          0.00          0.00          0.00          0.00          0.00          0.00          0.00          0.00          0.00          0.00          0.00          0.00          0.00         ! Cross Brace 3
+   22          0.63          0.63          0.00          0.00          0.00          0.00          0.00          0.00          0.00          0.00          0.00          0.00          0.00          0.00          0.00          0.00          0.00          0.00          0.00          0.00          0.00          0.00          0.00          0.00
+-------------------- MEMBERS -------------------------------------------------
+            25   NMembers       - Number of members (-)
+MemberID  MJointID1  MJointID2  MPropSetID1  MPropSetID2  MDivSize   MCoefMod  PropPot   [MCoefMod=1: use simple coeff table, 2: use depth-based coeff table, 3: use member-based coeff table] [ PropPot/=0 if member is modeled with potential-flow theory]
+  (-)        (-)        (-)         (-)          (-)        (m)      (switch)   (flag)
+    1         1          2           1            1         1.0000      3        TRUE           ! Main Column
+    2         3          4           2            2         1.0000      3        TRUE           ! Upper Column 1
+    3         5          6           2            2         1.0000      3        TRUE           ! Upper Column 2
+    4         7          8           2            2         1.0000      3        TRUE           ! Upper Column 3
+    5        42          3           3            3         1.0000      3        TRUE           ! Base Column 1
+    6        43          5           3            3         1.0000      3        TRUE           ! Base Column 2
+    7        44          7           3            3         1.0000      3        TRUE           ! Base Column 3
+   23         9         42           3            3         1.0000      3        TRUE           ! Base column cap 1
+   24        10         43           3            3         1.0000      3        TRUE           ! Base column cap 2
+   25        11         44           3            3         1.0000      3        TRUE           ! Base column cap 3
+    8        12         13           4            4         1.0000      3        TRUE           ! Delta Pontoon, Upper 1
+    9        14         15           4            4         1.0000      3        TRUE           ! Delta Pontoon, Upper 2
+   10        16         17           4            4         1.0000      3        TRUE           ! Delta Pontoon, Upper 3
+   11        18         19           4            4         1.0000      3        TRUE           ! Delta Pontoon, Lower 1
+   12        20         21           4            4         1.0000      3        TRUE           ! Delta Pontoon, Lower 2
+   13        22         23           4            4         1.0000      3        TRUE           ! Delta Pontoon, Lower 3
+   14        24         25           4            4         1.0000      3        TRUE           ! Y Pontoon, Upper 1
+   15        26         27           4            4         1.0000      3        TRUE           ! Y Pontoon, Upper 2
+   16        28         29           4            4         1.0000      3        TRUE           ! Y Pontoon, Upper 3
+   17        30         31           4            4         1.0000      3        TRUE           ! Y Pontoon, Lower 1
+   18        32         33           4            4         1.0000      3        TRUE           ! Y Pontoon, Lower 2
+   19        34         35           4            4         1.0000      3        TRUE           ! Y Pontoon, Lower 3
+   20        36         37           4            4         1.0000      3        TRUE           ! Cross Brace 1
+   21        38         39           4            4         1.0000      3        TRUE           ! Cross Brace 2
+   22        40         41           4            4         1.0000      3        TRUE           ! Cross Brace 3
+---------------------- FILLED MEMBERS ------------------------------------------
+             2   NFillGroups     - Number of filled member groups (-) [If FillDens = DEFAULT, then FillDens = WtrDens; FillFSLoc is related to MSL2SWL]
+FillNumM FillMList             FillFSLoc     FillDens
+(-)      (-)                   (m)           (kg/m^3)
+    3   2   3   4    -6.17           1025
+    3   5   6   7   -14.89           1025
+---------------------- MARINE GROWTH -------------------------------------------
+             0   NMGDepths      - Number of marine-growth depths specified (-)
+MGDpth     MGThck       MGDens
+(m)        (m)         (kg/m^3)
+---------------------- MEMBER OUTPUT LIST --------------------------------------
+             4   NMOutputs      - Number of member outputs (-) [must be < 10]
+MemberID   NOutLoc    NodeLocs [NOutLoc < 10; node locations are normalized distance from the start of the member, and must be >=0 and <= 1] [unused if NMOutputs=0]
+  (-)        (-)        (-)
+   2          4     0 0.03846 0.26923 0.30769  ! Z = -14m, -13m, -7m, -6m  :  member runs from Z=-14 to Z = 10 meters, member has 26 elements, each 1m long
+   3          4     0 0.03846 0.26923 0.30769  ! Z = -14m, -13m, -7m, -6m
+   5          4     0 0.16667 0.83333 1.0      ! Z = -19.94, -18.95, -14.99, -14.0   : member runs from Z= -19.94 to Z = -14.0, member has 6 elements, each  0.99m long
+   6          4     0 0.16667 0.83333 1.0      ! Z = -19.94, -18.95, -14.99, -14.0   : member runs from Z= -19.94 to Z = -14.0, member has 6 elements, each  0.99m long
+---------------------- JOINT OUTPUT LIST ---------------------------------------
+             4   NJOutputs      - Number of joint outputs [Must be < 10]
+   3 5 42 43           JOutLst        - List of JointIDs which are to be output (-)[unused if NJOutputs=0]
+---------------------- OUTPUT --------------------------------------------------
+True             HDSum          - Output a summary file [flag]
+False            OutAll         - Output all user-specified member and joint loads (only at each member end, not interior locations) [flag]
+             2   OutSwtch       - Output requested channels to: [1=Hydrodyn.out, 2=GlueCode.out, 3=both files]
+"E15.7e2"       OutFmt         - Output format for numerical results (quoted string) [not checked for validity!]
+"A11"            OutSFmt        - Output format for header strings (quoted string) [not checked for validity!]
+---------------------- OUTPUT CHANNELS -----------------------------------------
+"Wave1Elev"               - Wave elevation at the platform reference point (0,  0)
+"HydroFxi, HydroFyi, HydroFzi"
+"HydroMxi, HydroMyi, HydroMzi"         
+"J1FBFxi, J1FBFyi, J1FBFzi, J1MBFxi, J1MBFyi, J1MBFzi" 
+"J2FBFxi, J2FBFyi, J2FBFzi, J2MBFxi, J2MBFyi, J2MBFzi" 
+"J3FBFxi, J3FBFyi, J3FBFzi, J3MBFxi, J3MBFyi, J3MBFzi" 
+"J4FBFxi, J4FBFyi, J4FBFzi, J4MBFxi, J4MBFyi, J4MBFzi" 
+"M1N1FBFxi, M1N1FBFyi, M1N1FBFzi, M1N1MBFxi, M1N1MBFyi, M1N1MBFzi" 
+"M1N2FBFxi, M1N2FBFyi, M1N2FBFzi, M1N2MBFxi, M1N2MBFyi, M1N2MBFzi"
+"M1N3FBFxi, M1N3FBFyi, M1N3FBFzi, M1N3MBFxi, M1N3MBFyi, M1N3MBFzi"
+"M1N4FBFxi, M1N4FBFyi, M1N4FBFzi, M1N4MBFxi, M1N4MBFyi, M1N4MBFzi"  
+"M2N1FBFxi, M2N1FBFyi, M2N1FBFzi, M2N1MBFxi, M2N1MBFyi, M2N1MBFzi" 
+"M2N2FBFxi, M2N2FBFyi, M2N2FBFzi, M2N2MBFxi, M2N2MBFyi, M2N2MBFzi"
+"M2N3FBFxi, M2N3FBFyi, M2N3FBFzi, M2N3MBFxi, M2N3MBFyi, M2N3MBFzi"
+"M2N4FBFxi, M2N4FBFyi, M2N4FBFzi, M2N4MBFxi, M2N4MBFyi, M2N4MBFzi"
+"M3N1FBFxi, M3N1FBFyi, M3N1FBFzi, M3N1MBFxi, M3N1MBFyi, M3N1MBFzi" 
+"M3N2FBFxi, M3N2FBFyi, M3N2FBFzi, M3N2MBFxi, M3N2MBFyi, M3N2MBFzi"
+"M3N3FBFxi, M3N3FBFyi, M3N3FBFzi, M3N3MBFxi, M3N3MBFyi, M3N3MBFzi"
+"M3N4FBFxi, M3N4FBFyi, M3N4FBFzi, M3N4MBFxi, M3N4MBFyi, M3N4MBFzi"
+"M4N1FBFxi, M4N1FBFyi, M4N1FBFzi, M4N1MBFxi, M4N1MBFyi, M4N1MBFzi" 
+"M4N2FBFxi, M4N2FBFyi, M4N2FBFzi, M4N2MBFxi, M4N2MBFyi, M4N2MBFzi"
+"M4N3FBFxi, M4N3FBFyi, M4N3FBFzi, M4N3MBFxi, M4N3MBFyi, M4N3MBFzi"
+"M4N4FBFxi, M4N4FBFyi, M4N4FBFzi, M4N4MBFxi, M4N4MBFyi, M4N4MBFzi"
+"WRPSurge"
+"WRPSway"
+"WRPHeave"
+"WRPRoll"
+"WRPPitch"
+"WRPYaw"
+"WRPTVxi"
+"WRPTVyi"
+"WRPTVzi"
+"WRPRVxi"
+"WRPRVyi"
+"WRPRVzi"
+"WRPTAxi"
+"WRPTAyi"
+"WRPTAzi"
+"WRPRAxi"
+"WRPRAyi"
+"WRPRAzi"
+"WavesFxi"
+"WavesFyi"
+"WavesFzi"
+"WavesMxi"
+"WavesMyi"
+"WavesMzi"
+"HdrStcFxi"
+"HdrStcFyi"
+"HdrStcFzi"
+"HdrStcMxi"
+"HdrStcMyi"
+"HdrStcMzi"
+"RdtnFxi"
+"RdtnFyi"
+"RdtnFzi"
+"RdtnMxi"
+"RdtnMyi"
+"RdtnMzi"
+END of output channels and end of file. (the word "END" must appear in the first 3 columns of this line)
+