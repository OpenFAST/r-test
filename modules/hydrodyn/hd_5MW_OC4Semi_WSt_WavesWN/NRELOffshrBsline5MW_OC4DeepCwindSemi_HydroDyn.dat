--- conflicted
+++ resolved
@@ -205,13 +205,8 @@
 ---------------------- OUTPUT --------------------------------------------------
 True             HDSum          - Output a summary file [flag]
 False            OutAll         - Output all user-specified member and joint loads (only at each member end, not interior locations) [flag]
-<<<<<<< HEAD
              2   OutSwtch       - Output requested channels to: [1=Hydrodyn.out, 2=GlueCode.out, 3=both files]
-"E15.7e2"        OutFmt         - Output format for numerical results (quoted string) [not checked for validity!]
-=======
-             3   OutSwtch       - Output requested channels to: [1=Hydrodyn.out, 2=GlueCode.out, 3=both files]
 "E16.8e2"       OutFmt         - Output format for numerical results (quoted string) [not checked for validity!]
->>>>>>> b65704b6
 "A11"            OutSFmt        - Output format for header strings (quoted string) [not checked for validity!]
 ---------------------- OUTPUT CHANNELS -----------------------------------------
 HydroFxi                   
